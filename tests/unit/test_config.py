# mypy: ignore-errors
from pathlib import Path
from typing import Any

import pytest
from layered_config_tree import LayeredConfigTree

from easylink.configuration import (
    DEFAULT_ENVIRONMENT,
    SPARK_DEFAULTS,
    Config,
    _load_computing_environment,
    _load_input_data_paths,
)
from easylink.pipeline_schema import PipelineSchema
from easylink.step import NonLeafConfigurationState


def test__get_schema(default_config: Config) -> None:
    """Test default config gets "development schema", without errors"""
<<<<<<< HEAD
    assert default_config.schema == PIPELINE_SCHEMAS[1]
=======
    # We cannot assert equality of the config's schema object and a different instance
    # from PipelineSchema.get_schema("development"), so instead just check that
    # some of the attrs are the same.
    schema = default_config.schema
    assert isinstance(schema, PipelineSchema)
    assert schema.name == schema.step_name == "development"
    assert schema.config_key == "substeps"
    assert isinstance(schema.configuration_state, NonLeafConfigurationState)
    assert [node.name for node in schema.nodes] == [
        "input_data",
        "step_1",
        "step_2",
        "step_3",
        "choice_section",
        "results",
    ]
>>>>>>> 85e0ac6b


def test_load_params_from_specification(
    test_dir: str, default_config_params: dict[str, dict[str, Any]]
) -> None:
    assert default_config_params == {
        "pipeline": {
            "steps": {
                "step_1": {"implementation": {"name": "step_1_python_pandas"}},
                "step_2": {"implementation": {"name": "step_2_python_pandas"}},
                "step_3": {"implementation": {"name": "step_3_python_pandas"}},
                "choice_section": {
                    "type": "simple",
                    "step_4": {"implementation": {"name": "step_4_python_pandas"}},
                },
            }
        },
        "input_data": {
            "file1": Path(f"{test_dir}/input_data1/file1.csv"),
            "file2": Path(f"{test_dir}/input_data2/file2.csv"),
        },
        "environment": {
            "computing_environment": "local",
            "container_engine": "undefined",
        },
        "results_dir": Path(f"{test_dir}/results_dir"),
    }


def test__load_input_data_paths(test_dir: str) -> None:
    paths = _load_input_data_paths(f"{test_dir}/input_data.yaml")
    assert paths == {
        "file1": Path(f"{test_dir}/input_data1/file1.csv"),
        "file2": Path(f"{test_dir}/input_data2/file2.csv"),
    }


@pytest.mark.parametrize(
    "environment_file, expected",
    [
        # good
        (
            "environment.yaml",
            {
                k: v
                for k, v in DEFAULT_ENVIRONMENT["environment"].items()
                if k in ["computing_environment", "container_engine"]
            },
        ),
        (None, {}),
    ],
)
def test__load_computing_environment(test_dir, environment_file, expected):
    filepath = Path(f"{test_dir}/{environment_file}") if environment_file else None
    env = _load_computing_environment(filepath)
    assert env == expected


def test_load_missing_computing_environment_fails():
    with pytest.raises(
        FileNotFoundError,
        match="Computing environment is expected to be a path to an existing specification file. .*",
    ):
        _load_computing_environment(Path("some/bogus/path.yaml"))


def test_input_data_configuration_requires_key_value_pairs(test_dir):
    with pytest.raises(
        TypeError, match="Input data should be submitted like 'key': path/to/file."
    ):
        _load_input_data_paths(f"{test_dir}/input_data_list.yaml")


@pytest.mark.parametrize(
    "computing_environment",
    [
        "bad/path/to/environment.yaml",
        Path("another/bad/path"),
    ],
)
def test_environment_configuration_not_found(computing_environment):
    with pytest.raises(FileNotFoundError):
        _load_computing_environment(computing_environment)


@pytest.mark.parametrize(
    "key, value",
    [
        ("computing_environment", None),
        ("computing_environment", "local"),
        ("computing_environment", "slurm"),
        ("container_engine", None),
        ("container_engine", "docker"),
        ("container_engine", "singularity"),
        ("container_engine", "undefined"),
    ],
)
def test_required_attributes(mocker, default_config_params, key, value):
    mocker.patch("easylink.configuration.Config._validate_environment")
    config_params = default_config_params
    if value:
        config_params["environment"][key] = value
    env_dict = {key: value} if value else {}
    retrieved = Config(config_params, "development").environment[key]
    expected = DEFAULT_ENVIRONMENT["environment"].copy()
    expected.update(env_dict)
    assert retrieved == expected[key]


@pytest.mark.parametrize(
    "resource_request",
    [
        # missing
        None,
        # partially defined
        {"memory": 100},
        # fully defined
        {"memory": 100, "cpus": 200, "time_limit": 300},
    ],
)
def test_implementation_resource_requests(default_config_params, resource_request):
    key = "implementation_resources"
    config_params = default_config_params
    if resource_request:
        config_params["environment"][key] = resource_request
    config = Config(config_params, "development")
    env_dict = {key: resource_request.copy()} if resource_request else {}
    retrieved = config.environment[key].to_dict()
    expected = DEFAULT_ENVIRONMENT["environment"][key].copy()
    if resource_request:
        expected.update(env_dict[key])
    assert retrieved == expected


@pytest.mark.parametrize(
    "spark_request",
    [
        # missing
        None,
        # partially defined (missing entire workers)
        {"keep_alive": "idk"},
        # partially defined (missing keep_alive and num_workers)
        {
            "workers": {
                "cpus_per_node": 200,
                "mem_per_node": 300,
                "time_limit": 400,
            }
        },
        # fully defined
        {
            "workers": {
                "num_workers": 100,
                "cpus_per_node": 200,
                "mem_per_node": 300,
                "time_limit": 400,
            },
            "keep_alive": "idk",
        },
    ],
)
@pytest.mark.parametrize("requires_spark", [True, False])
def test_spark_requests(default_config_params, spark_request, requires_spark):
    key = "spark"
    config_params = default_config_params
    if requires_spark:
        # Change step 1's implementation to python_pyspark
        config_params["pipeline"]["steps"]["step_1"]["implementation"][
            "name"
        ] = "step_1_python_pyspark"

    if spark_request:
        config_params["environment"][key] = spark_request
    retrieved = Config(config_params, "development").environment[key].to_dict()
    expected_env_dict = {key: spark_request.copy()} if spark_request else {}
    expected = LayeredConfigTree(SPARK_DEFAULTS, layers=["initial_data", "user"])
    if spark_request:
        expected.update(expected_env_dict[key], layer="user")
    expected = expected.to_dict()
    assert retrieved == expected


@pytest.mark.parametrize("is_default", [True, False])
def test_combined_implementations(default_config_params, is_default):
    combined_dict = {"foo": "bar"}
    config_params = default_config_params
    if not is_default:
        config_params["pipeline"]["combined_implementations"] = combined_dict
    combined_implementations = Config(
        config_params, "development"
    ).pipeline.combined_implementations
    expected = {} if is_default else combined_dict
    assert combined_implementations.to_dict() == expected<|MERGE_RESOLUTION|>--- conflicted
+++ resolved
@@ -18,9 +18,6 @@
 
 def test__get_schema(default_config: Config) -> None:
     """Test default config gets "development schema", without errors"""
-<<<<<<< HEAD
-    assert default_config.schema == PIPELINE_SCHEMAS[1]
-=======
     # We cannot assert equality of the config's schema object and a different instance
     # from PipelineSchema.get_schema("development"), so instead just check that
     # some of the attrs are the same.
@@ -37,7 +34,6 @@
         "choice_section",
         "results",
     ]
->>>>>>> 85e0ac6b
 
 
 def test_load_params_from_specification(
