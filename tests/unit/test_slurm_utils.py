import ast
import os
import re
import tempfile
from pathlib import Path

import pytest

from linker.configuration import Config
from linker.utilities.slurm_utils import (
    _generate_spark_cluster_job_template,
    get_cli_args,
    get_slurm_drmaa,
    is_on_slurm,
)

CLI_KWARGS = {
    "job_name": "some-job-name",
    "account": "some-account",
    "partition": "some-partition",
    "peak_memory": 42,
    "max_runtime": 24,
    "num_threads": 7,
}


IN_GITHUB_ACTIONS = os.getenv("GITHUB_ACTIONS") == "true"


def test_is_on_slurm():
    # export SLURM_ROOT
    os.environ["SLURM_ROOT"] = "/some/path"
    assert is_on_slurm()
    # unset SLURM_ROOT
    del os.environ["SLURM_ROOT"]
    assert not is_on_slurm()


@pytest.mark.skipif(
    IN_GITHUB_ACTIONS or not is_on_slurm(),
    reason="Must be on slurm and not in Github Actions to run this test.",
)
def test_get_slurm_drmaa():
    """Confirm that a drmaa object is indeed returned"""
    drmaa = get_slurm_drmaa()
    assert drmaa is not None
    assert drmaa.__name__ == "drmaa"


def test__get_cli_args():
    cli_args = get_cli_args(**CLI_KWARGS)
    assert cli_args == (
        f"-J {CLI_KWARGS['job_name']} "
        f"-A {CLI_KWARGS['account']} "
        f"-p {CLI_KWARGS['partition']} "
        f"--mem={CLI_KWARGS['peak_memory']*1024} "
        f"-t {CLI_KWARGS['max_runtime']}:00:00 "
        f"-c {CLI_KWARGS['num_threads']}"
    )

    # Ensure that there are spaces between each item. When splitting on spaces,
    # we expect there to be 11 items (not 12 b/c "--mem=X" does not count as 2 items)
    assert len(cli_args.split(" ")) == 11


@pytest.mark.skipif(
    IN_GITHUB_ACTIONS or not is_on_slurm(),
    reason="Must be on slurm and not in Github Actions to run this test.",
)
<<<<<<< HEAD
=======
def test__generate_job_template(default_config_params, mocker):
    slurm_kwargs = CLI_KWARGS.copy()
    # Change name from user requests to slurm requests
    slurm_kwargs["memory"] = slurm_kwargs.pop("peak_memory")
    slurm_kwargs["time_limit"] = slurm_kwargs.pop("max_runtime")
    slurm_kwargs["cpus"] = slurm_kwargs.pop("num_threads")
    mocker.patch(
        "linker.utilities.slurm_utils.Config.slurm_resources",
        return_value=slurm_kwargs,
        new_callable=mocker.PropertyMock,
    )

    job_template_kwargs = {
        "container_engine": "singularity",
        "input_data": ["input1", "input2"],
        "results_dir": Path("path/to/results"),
        "diagnostics_dir": Path("path/to/diagnostics"),
        "step_id": "some-step-id",
        "step_name": "some-step-name",
        "implementation_name": "some-implementation-name",
        "container_full_stem": "some-container-full-stem",
        "implementation_config": {"SOME_VAR_1": "env-var-1", "SOME_VAR_2": "env-var-2"},
    }
    config = Config(**default_config_params)
    drmaa = get_slurm_drmaa()
    session = drmaa.Session()
    session.initialize()

    jt = _generate_job_template(
        session,
        config,
        **job_template_kwargs,
    )

    # assert jt attributes are as expected
    assert re.match(rf"{job_template_kwargs['implementation_name']}_\d{{14}}$", jt.jobName)
    assert not jt.joinFiles
    assert jt.outputPath == f":{job_template_kwargs['diagnostics_dir']}/%A.o%a"
    assert jt.errorPath == f":{job_template_kwargs['diagnostics_dir']}/%A.e%a"
    assert jt.remoteCommand.split("/")[-1] == "linker"
    actual_args = jt.args
    # NOTE: this is pretty hacky and ordering is hard-coded
    expected_args = [
        "run-slurm-job",
        job_template_kwargs["container_engine"],
        str(job_template_kwargs["results_dir"]),
        str(job_template_kwargs["diagnostics_dir"]),
        job_template_kwargs["step_id"],
        job_template_kwargs["step_name"],
        job_template_kwargs["implementation_name"],
        job_template_kwargs["container_full_stem"],
        "-vvv",
    ]
    expected_args.extend(
        item
        for filename in job_template_kwargs["input_data"]
        for item in ("--input-data", filename)
    )
    expected_args.extend(
        ["--implementation-config", str(job_template_kwargs["implementation_config"])]
    )
    assert len(jt.args) == len(expected_args)
    # Special-case the implementation config since that's a stringified dict and hard to predict
    actual_config = actual_args.pop()
    expected_config = expected_args.pop()
    assert ast.literal_eval(actual_config) == ast.literal_eval(expected_config)
    assert actual_args == expected_args
    assert jt.jobEnvironment == {"LC_ALL": "en_US.UTF-8", "LANG": "en_US.UTF-8"}
    expected_native_specification = (
        f"-J {jt.jobName} "
        f"-A {CLI_KWARGS['account']} "
        f"-p {CLI_KWARGS['partition']} "
        f"--mem={CLI_KWARGS['peak_memory']*1024} "
        f"-t {CLI_KWARGS['max_runtime']}:00:00 "
        f"-c {CLI_KWARGS['num_threads']}"
    )
    assert jt.nativeSpecification == expected_native_specification
    session.exit()


@pytest.mark.skipif(
    IN_GITHUB_ACTIONS or not is_on_slurm(),
    reason="Must be on slurm and not in Github Actions to run this test.",
)
>>>>>>> 72bc7dcc
def test__generate_spark_cluster_jt(test_dir, mocker):
    launcher = tempfile.NamedTemporaryFile(
        mode="w",
        dir=Path(test_dir),
        prefix="spark_cluster_launcher_",
        suffix=".sh",
        delete=False,
    )
    job_template_kwargs = {
        "launcher": launcher,
        "diagnostics_dir": Path("path/to/diagnostics"),
        "step_id": "some-step-id",
    }
    mocker.patch(
        "linker.configuration.Config._determine_if_spark_is_required", return_value=True
    )
    config_params = {
        "pipeline_specification": Path(f"{test_dir}/pipeline.yaml"),
        "input_data": Path(f"{test_dir}/input_data.yaml"),
        "computing_environment": Path(f"{test_dir}/spark_environment.yaml"),
    }
    config = Config(**config_params)

    drmaa = get_slurm_drmaa()
    session = drmaa.Session()
    session.initialize()

    jt, _resources = _generate_spark_cluster_job_template(
        session,
        config,
        **job_template_kwargs,
    )

    # assert jt attributes are as expected
    assert re.match(rf"spark_cluster_{job_template_kwargs['step_id']}_\d{{14}}$", jt.jobName)
    assert jt.workingDirectory == str(job_template_kwargs["diagnostics_dir"])
    assert not jt.joinFiles
    assert (
        jt.outputPath
        == f":{job_template_kwargs['diagnostics_dir']}/spark_cluster_%A_%a.stdout"
    )
    assert (
        jt.errorPath
        == f":{job_template_kwargs['diagnostics_dir']}/spark_cluster_%A_%a.stderr"
    )
    assert jt.remoteCommand == "/bin/bash"
    assert jt.args == [launcher.name]
    assert jt.jobEnvironment == {"LC_ALL": "en_US.UTF-8", "LANG": "en_US.UTF-8"}
    expected_native_specification = (
        f"--account={config.slurm_resources['account']} "
        f"--partition={config.slurm_resources['partition']} "
        f"--mem={config.slurm_resources['memory']*1024} "
        f"--time={config.slurm_resources['time_limit']}:00:00 "
        f"--cpus-per-task={config.slurm_resources['cpus']}"
    )
    assert jt.nativeSpecification == expected_native_specification
    session.exit()


@pytest.mark.skip(reason="TODO: MIC-4915")
def test_slurm_resource_requests():
    pass<|MERGE_RESOLUTION|>--- conflicted
+++ resolved
@@ -67,93 +67,6 @@
     IN_GITHUB_ACTIONS or not is_on_slurm(),
     reason="Must be on slurm and not in Github Actions to run this test.",
 )
-<<<<<<< HEAD
-=======
-def test__generate_job_template(default_config_params, mocker):
-    slurm_kwargs = CLI_KWARGS.copy()
-    # Change name from user requests to slurm requests
-    slurm_kwargs["memory"] = slurm_kwargs.pop("peak_memory")
-    slurm_kwargs["time_limit"] = slurm_kwargs.pop("max_runtime")
-    slurm_kwargs["cpus"] = slurm_kwargs.pop("num_threads")
-    mocker.patch(
-        "linker.utilities.slurm_utils.Config.slurm_resources",
-        return_value=slurm_kwargs,
-        new_callable=mocker.PropertyMock,
-    )
-
-    job_template_kwargs = {
-        "container_engine": "singularity",
-        "input_data": ["input1", "input2"],
-        "results_dir": Path("path/to/results"),
-        "diagnostics_dir": Path("path/to/diagnostics"),
-        "step_id": "some-step-id",
-        "step_name": "some-step-name",
-        "implementation_name": "some-implementation-name",
-        "container_full_stem": "some-container-full-stem",
-        "implementation_config": {"SOME_VAR_1": "env-var-1", "SOME_VAR_2": "env-var-2"},
-    }
-    config = Config(**default_config_params)
-    drmaa = get_slurm_drmaa()
-    session = drmaa.Session()
-    session.initialize()
-
-    jt = _generate_job_template(
-        session,
-        config,
-        **job_template_kwargs,
-    )
-
-    # assert jt attributes are as expected
-    assert re.match(rf"{job_template_kwargs['implementation_name']}_\d{{14}}$", jt.jobName)
-    assert not jt.joinFiles
-    assert jt.outputPath == f":{job_template_kwargs['diagnostics_dir']}/%A.o%a"
-    assert jt.errorPath == f":{job_template_kwargs['diagnostics_dir']}/%A.e%a"
-    assert jt.remoteCommand.split("/")[-1] == "linker"
-    actual_args = jt.args
-    # NOTE: this is pretty hacky and ordering is hard-coded
-    expected_args = [
-        "run-slurm-job",
-        job_template_kwargs["container_engine"],
-        str(job_template_kwargs["results_dir"]),
-        str(job_template_kwargs["diagnostics_dir"]),
-        job_template_kwargs["step_id"],
-        job_template_kwargs["step_name"],
-        job_template_kwargs["implementation_name"],
-        job_template_kwargs["container_full_stem"],
-        "-vvv",
-    ]
-    expected_args.extend(
-        item
-        for filename in job_template_kwargs["input_data"]
-        for item in ("--input-data", filename)
-    )
-    expected_args.extend(
-        ["--implementation-config", str(job_template_kwargs["implementation_config"])]
-    )
-    assert len(jt.args) == len(expected_args)
-    # Special-case the implementation config since that's a stringified dict and hard to predict
-    actual_config = actual_args.pop()
-    expected_config = expected_args.pop()
-    assert ast.literal_eval(actual_config) == ast.literal_eval(expected_config)
-    assert actual_args == expected_args
-    assert jt.jobEnvironment == {"LC_ALL": "en_US.UTF-8", "LANG": "en_US.UTF-8"}
-    expected_native_specification = (
-        f"-J {jt.jobName} "
-        f"-A {CLI_KWARGS['account']} "
-        f"-p {CLI_KWARGS['partition']} "
-        f"--mem={CLI_KWARGS['peak_memory']*1024} "
-        f"-t {CLI_KWARGS['max_runtime']}:00:00 "
-        f"-c {CLI_KWARGS['num_threads']}"
-    )
-    assert jt.nativeSpecification == expected_native_specification
-    session.exit()
-
-
-@pytest.mark.skipif(
-    IN_GITHUB_ACTIONS or not is_on_slurm(),
-    reason="Must be on slurm and not in Github Actions to run this test.",
-)
->>>>>>> 72bc7dcc
 def test__generate_spark_cluster_jt(test_dir, mocker):
     launcher = tempfile.NamedTemporaryFile(
         mode="w",
