import csv
from pathlib import Path
from typing import Dict, List

import pytest
import yaml

from easylink.configuration import Config, load_params_from_specification

ENV_CONFIG_DICT = {
    "minimum": {
        "computing_environment": "local",
        "container_engine": "undefined",
    },
    "with_spark_and_slurm": {
        "computing_environment": "slurm",
        "container_engine": "singularity",
        "slurm": {
            "account": "some-account",
            "partition": "some-partition",
        },
        "implementation_resources": {
            "memory": 42,
            "cpus": 42,
            "time_limit": 42,
        },
        "spark": {
            "workers": {
                "num_workers": 42,
                "cpus_per_node": 42,
                "mem_per_node": 42,
                "time_limit": 42,
            },
        },
    },
}

PIPELINE_CONFIG_DICT = {
    "good": {
        "step_1": {
            "implementation": {
                "name": "step_1_python_pandas",
            },
        },
        "step_2": {
            "implementation": {
                "name": "step_2_python_pandas",
            },
        },
        "step_3": {
            "implementation": {
                "name": "step_3_python_pandas",
            },
        },
        "step_4": {
            "implementation": {
                "name": "step_4_python_pandas",
            },
        },
    },
    "spark": {
        "step_1": {
            "implementation": {
                "name": "step_1_python_pyspark_distributed",
            },
        },
        "step_2": {
            "implementation": {
                "name": "step_2_python_pyspark_distributed",
            },
        },
    },
    "out_of_order": {
        "step_2": {
            "implementation": {
                "name": "step_2_python_pandas",
            },
        },
        "step_1": {
            "implementation": {
                "name": "step_1_python_pandas",
            },
        },
        "step_3": {
            "implementation": {
                "name": "step_3_python_pandas",
            },
        },
        "step_4": {
            "implementation": {
                "name": "step_4_python_pandas",
            },
        },
    },
    "missing_step": {
        "step_2": {
            "implementation": {
                "name": "step_2_python_pandas",
            },
        },
    },
    "bad_step": {
        "foo": {  # Not a supported step
            "implementation": {
                "name": "step_1_python_pandas",
            },
        },
        "step_1": {
            "implementation": {
                "name": "step_1_python_pandas",
            },
        },
        "step_2": {
            "implementation": {
                "name": "step_2_python_pandas",
            },
        },
        "step_3": {
            "implementation": {
                "name": "step_3_python_pandas",
            },
        },
        "step_4": {
            "implementation": {
                "name": "step_4_python_pandas",
            },
        },
    },
    "missing_implementations": {
        "step_1": {
            "foo": "bar",  # Missing implementation key
        },
        "step_2": {
            "implementation": {
                "name": "step_2_python_pandas",
            },
        },
        "step_3": {
            "implementation": {
                "name": "step_3_python_pandas",
            },
        },
        "step_4": {
            "implementation": {
                "name": "step_4_python_pandas",
            },
        },
    },
    "missing_implementation_name": {
        "step_1": {
            "implementation": {
                "foo": "bar",  # Missing name key
            },
        },
        "step_2": {
            "implementation": {
                "name": "step_2_python_pandas",
            },
        },
        "step_3": {
            "implementation": {
                "name": "step_3_python_pandas",
            },
        },
        "step_4": {
            "implementation": {
                "name": "step_4_python_pandas",
            },
        },
    },
    "bad_implementation": {
        "step_1": {
            "implementation": {
                "name": "foo",  # Not a supported implementation
            },
        },
        "step_2": {
            "implementation": {
                "name": "step_2_python_pandas",
            },
        },
        "step_3": {
            "implementation": {
                "name": "step_3_python_pandas",
            },
        },
        "step_4": {
            "implementation": {
                "name": "step_4_python_pandas",
            },
        },
    },
<<<<<<< HEAD
    "missing_loop_nodes": {
        "step_1": {
            "implementation": {
                "name": "step_1_python_pandas",
=======
    "missing_substep_keys": {
        "step_1": {
            "substeps": {
                "step_1a": {
                    "implementation": {},
                },
>>>>>>> 11684c88
            },
        },
        "step_2": {
            "implementation": {
                "name": "step_2_python_pandas",
            },
        },
        "step_3": {
<<<<<<< HEAD
            "iterate": [],
        },
        "step_4": {
            "implementation": {
                "name": "step_4_python_pandas",
            },
        },
    },
    "bad_loop_formatting": {
        "step_1": {
            "implementation": {
                "name": "step_1_python_pandas",
            },
        },
        "step_2": {
            "implementation": {
                "name": "step_2_python_pandas",
            },
        },
        "step_3": {
            "iterate": {"implementation": "step_3_python_pandas"},
        },
=======
            "implementation": {
                "name": "step_3_python_pandas",
            },
        },
>>>>>>> 11684c88
        "step_4": {
            "implementation": {
                "name": "step_4_python_pandas",
            },
        },
    },
}

INPUT_DATA_FORMAT_DICT = {
    "correct_cols": [["foo", "bar", "counter"], [1, 2, 3]],
    "wrong_cols": [["wrong", "column", "names"], [1, 2, 3]],
}


def _write_csv(filepath: str, rows: List) -> None:
    with open(filepath, "w") as file:
        writer = csv.writer(file)
        writer.writerows(rows)


@pytest.fixture(scope="session")
def test_dir(tmpdir_factory) -> str:
    """Set up a persistent test directory with some of the specification files"""
    tmp_path = tmpdir_factory.getbasetemp()

    # good pipeline.yaml
    with open(f"{str(tmp_path)}/pipeline.yaml", "w") as file:
        yaml.dump(PIPELINE_CONFIG_DICT["good"], file, sort_keys=False)

    # dummy environment.yaml
    with open(f"{str(tmp_path)}/environment.yaml", "w") as file:
        yaml.dump(ENV_CONFIG_DICT["minimum"], file, sort_keys=False)
    with open(f"{str(tmp_path)}/spark_environment.yaml", "w") as file:
        yaml.dump(ENV_CONFIG_DICT["with_spark_and_slurm"], file, sort_keys=False)

    # input files
    input_dir1 = tmp_path.mkdir("input_data1")
    input_dir2 = tmp_path.mkdir("input_data2")
    for input_dir in [input_dir1, input_dir2]:
        for base_file in ["file1", "file2"]:
            # good input files
            _write_csv(input_dir / f"{base_file}.csv", INPUT_DATA_FORMAT_DICT["correct_cols"])
            # bad input files
            _write_csv(
                input_dir / f"broken_{base_file}.csv",
                INPUT_DATA_FORMAT_DICT["wrong_cols"],
            )
            # files with wrong extensions
            _write_csv(
                input_dir / f"{base_file}.oops",
                INPUT_DATA_FORMAT_DICT["correct_cols"],
            )

    # good input_data.yaml
    with open(f"{tmp_path}/input_data.yaml", "w") as file:
        yaml.dump(
            {
                "file1": str(input_dir1 / "file1.csv"),
                "file2": str(input_dir2 / "file2.csv"),
            },
            file,
            sort_keys=False,
        )
    # input data is just a list (does not have keys)
    with open(f"{tmp_path}/input_data_list.yaml", "w") as file:
        yaml.dump(
            [
                str(input_dir1 / "file1.csv"),
                str(input_dir2 / "file2.csv"),
            ],
            file,
            sort_keys=False,
        )
    # missing input_data.yaml
    with open(f"{tmp_path}/missing_input_data.yaml", "w") as file:
        yaml.dump(
            {
                "file1": str(input_dir1 / "missing_file1.csv"),
                "file2": str(input_dir2 / "missing_file2.csv"),
            },
            file,
            sort_keys=False,
        )
    # input directs to files without sensible data
    with open(f"{tmp_path}/bad_columns_input_data.yaml", "w") as file:
        yaml.dump(
            {
                "file1": str(input_dir1 / "broken_file1.csv"),
                "file2": str(input_dir2 / "broken_file2.csv"),
            },
            file,
            sort_keys=False,
        )
    # incorrect file type
    with open(f"{tmp_path}/bad_type_input_data.yaml", "w") as file:
        yaml.dump(
            {
                "file1": str(input_dir1 / "file1.oops"),
                "file2": str(input_dir2 / "file2.oops"),
            },
            file,
            sort_keys=False,
        )

    # bad implementation
    bad_step_implementation_dir = tmp_path.join("steps/foo/implementations/bar/").ensure(
        dir=True
    )
    with open(f"{bad_step_implementation_dir}/metadata.yaml", "w") as file:
        yaml.dump(
            {
                "step": "foo",  # not a supported step
                "image": {
                    "path": "some/path/to/container/directory",
                    "filename": "bar",
                },
            },
            file,
            sort_keys=False,
        )

    return str(tmp_path)


@pytest.fixture()
def results_dir(test_dir) -> Path:
    return Path(f"{test_dir}/results_dir")


@pytest.fixture()
def default_config_paths(test_dir, results_dir) -> Dict[str, Path]:
    return {
        "pipeline_specification": Path(f"{test_dir}/pipeline.yaml"),
        "input_data": Path(f"{test_dir}/input_data.yaml"),
        "computing_environment": Path(f"{test_dir}/environment.yaml"),
        "results_dir": results_dir,
    }


@pytest.fixture()
def default_config_params(default_config_paths) -> Dict[str, Path]:
    return load_params_from_specification(**default_config_paths)


@pytest.fixture()
def default_config(default_config_params) -> Config:
    """A good/known Config object"""
    return Config(default_config_params)<|MERGE_RESOLUTION|>--- conflicted
+++ resolved
@@ -190,56 +190,64 @@
             },
         },
     },
-<<<<<<< HEAD
     "missing_loop_nodes": {
         "step_1": {
             "implementation": {
                 "name": "step_1_python_pandas",
-=======
+            },
+        },
+        "step_2": {
+            "implementation": {
+                "name": "step_2_python_pandas",
+            },
+        },
+        "step_3": {
+            "iterate": [],
+        },
+        "step_4": {
+            "implementation": {
+                "name": "step_4_python_pandas",
+            },
+        },
+    },
+    "bad_loop_formatting": {
+        "step_1": {
+            "implementation": {
+                "name": "step_1_python_pandas",
+            },
+        },
+        "step_2": {
+            "implementation": {
+                "name": "step_2_python_pandas",
+            },
+        },
+        "step_3": {
+            "iterate": {"implementation": "step_3_python_pandas"},
+        },
+        "step_4": {
+            "implementation": {
+                "name": "step_4_python_pandas",
+            },
+        },
+    },
     "missing_substep_keys": {
         "step_1": {
             "substeps": {
                 "step_1a": {
                     "implementation": {},
                 },
->>>>>>> 11684c88
-            },
-        },
-        "step_2": {
-            "implementation": {
-                "name": "step_2_python_pandas",
-            },
-        },
-        "step_3": {
-<<<<<<< HEAD
-            "iterate": [],
-        },
-        "step_4": {
-            "implementation": {
-                "name": "step_4_python_pandas",
-            },
-        },
-    },
-    "bad_loop_formatting": {
-        "step_1": {
-            "implementation": {
-                "name": "step_1_python_pandas",
-            },
-        },
-        "step_2": {
-            "implementation": {
-                "name": "step_2_python_pandas",
-            },
-        },
-        "step_3": {
-            "iterate": {"implementation": "step_3_python_pandas"},
-        },
-=======
-            "implementation": {
-                "name": "step_3_python_pandas",
-            },
-        },
->>>>>>> 11684c88
+            },
+        },
+        "step_2": {
+            "implementation": {
+                "name": "step_2_python_pandas",
+            },
+        },
+        "step_3": {
+            "implementation": {
+                "name": "step_3_python_pandas",
+            },
+        },
         "step_4": {
             "implementation": {
                 "name": "step_4_python_pandas",
