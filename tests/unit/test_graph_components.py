--- conflicted
+++ resolved
@@ -1,11 +1,7 @@
 from layered_config_tree import LayeredConfigTree
 
 from easylink.graph_components import (
-<<<<<<< HEAD
-    Edge,
-=======
     EdgeParams,
->>>>>>> e34fe073
     ImplementationGraph,
     InputSlot,
     InputSlotMapping,
@@ -55,21 +51,13 @@
     assert step_graph.nodes["step_1"]["step"] == step1
     assert step_graph.nodes["step_2"]["step"] == step2
 
-<<<<<<< HEAD
-    edge = Edge(
-=======
     edge = EdgeParams(
->>>>>>> e34fe073
         source_node="step_1",
         target_node="step_2",
         output_slot="foo",
         input_slot="bar",
     )
-<<<<<<< HEAD
-    step_graph.add_edge_from_data(edge)
-=======
     step_graph.add_edge_from_params(edge)
->>>>>>> e34fe073
     assert step_graph.edges["step_1", "step_2", 0]["output_slot"].name == "foo"
     assert step_graph.edges["step_1", "step_2", 0]["input_slot"].name == "bar"
 
@@ -81,25 +69,11 @@
     implementation1 = Implementation(
         "step_1",
         LayeredConfigTree({"name": "step1"}),
-<<<<<<< HEAD
-        output_slots={"foo": OutputSlot("foo")},
-=======
         output_slots=[OutputSlot("foo")],
->>>>>>> e34fe073
     )
     implementation2 = Implementation(
         "step_2",
         LayeredConfigTree({"name": "step2"}),
-<<<<<<< HEAD
-        input_slots={"bar": InputSlot("bar", None, None)},
-    )
-    implementation_graph.add_node_from_impl("step_1", implementation1)
-    implementation_graph.add_node_from_impl("step_2", implementation2)
-    assert implementation_graph.nodes["step_1"]["implementation"] == implementation1
-    assert implementation_graph.nodes["step_2"]["implementation"] == implementation2
-
-    edge = Edge(
-=======
         input_slots=[InputSlot("bar", None, None)],
     )
     implementation_graph.add_node_from_implementation("step_1", implementation1)
@@ -108,17 +82,12 @@
     assert implementation_graph.nodes["step_2"]["implementation"] == implementation2
 
     edge = EdgeParams(
->>>>>>> e34fe073
         source_node="step_1",
         target_node="step_2",
         output_slot="foo",
         input_slot="bar",
     )
-<<<<<<< HEAD
-    implementation_graph.add_edge_from_data(edge)
-=======
     implementation_graph.add_edge_from_params(edge)
->>>>>>> e34fe073
     assert implementation_graph.edges["step_1", "step_2", 0]["output_slot"].name == "foo"
     assert implementation_graph.edges["step_1", "step_2", 0]["input_slot"].name == "bar"
 
@@ -133,21 +102,13 @@
     assert input_slot_mapping.child_node == "step_1a"
     assert input_slot_mapping.child_slot == "step_1a_main_input"
 
-<<<<<<< HEAD
-    edge = Edge(
-=======
     edge = EdgeParams(
->>>>>>> e34fe073
         source_node="input_data",
         target_node="step_1",
         output_slot="file1",
         input_slot="step_1_main_input",
     )
-<<<<<<< HEAD
-    new_edge = input_slot_mapping.propagate_edge(edge)
-=======
     new_edge = input_slot_mapping.remap_edge(edge)
->>>>>>> e34fe073
     assert new_edge.source_node == "input_data"
     assert new_edge.target_node == "step_1a"
     assert new_edge.output_slot == "file1"
@@ -164,21 +125,13 @@
     assert output_slot_mapping.child_node == "step_1a"
     assert output_slot_mapping.child_slot == "step_1a_main_input"
 
-<<<<<<< HEAD
-    edge = Edge(
-=======
     edge = EdgeParams(
->>>>>>> e34fe073
         source_node="step_1",
         target_node="output_data",
         output_slot="step_1_main_output",
         input_slot="file1",
     )
-<<<<<<< HEAD
-    new_edge = output_slot_mapping.propagate_edge(edge)
-=======
     new_edge = output_slot_mapping.remap_edge(edge)
->>>>>>> e34fe073
     assert new_edge.source_node == "step_1a"
     assert new_edge.target_node == "output_data"
     assert new_edge.output_slot == "step_1a_main_input"
