--- conflicted
+++ resolved
@@ -52,14 +52,10 @@
         ],
         "output_slots": [OutputSlot("step_1_main_output")],
     }
-<<<<<<< HEAD
-    step = BasicStep("step_1", **params)
-=======
 
 
 def test_implemented_step(implemented_step_params) -> None:
     step = BasicStep(**implemented_step_params)
->>>>>>> 11684c88
     assert step.name == "step_1"
     assert step.input_slots == {
         "step_1_main_input": InputSlot(
@@ -82,14 +78,9 @@
     assert list(subgraph.edges) == []
 
 
-<<<<<<< HEAD
-def test_composite_step() -> None:
-    params = {
-=======
 @pytest.fixture
 def composite_step_params() -> Dict[str, Any]:
     return {
->>>>>>> 11684c88
         "name": "step_1",
         "input_slots": [
             InputSlot(
@@ -137,14 +128,10 @@
             ],
         },
     }
-<<<<<<< HEAD
-    step = CompositeStep(**params)
-=======
 
 
 def test_composite_step(composite_step_params: Dict[str, Any]) -> None:
     step = CompositeStep(**composite_step_params)
->>>>>>> 11684c88
     assert step.name == "step_1"
     assert step.input_slots == {
         "step_1_main_input": InputSlot(
@@ -155,15 +142,11 @@
     }
     assert step.output_slots == {"step_1_main_output": OutputSlot("step_1_main_output")}
 
-<<<<<<< HEAD
-    # Test update_implementation_graph
-=======
 
 def test_composite_step_update_implementation_graph(
     composite_step_params: Dict[str, Any]
 ) -> None:
     step = CompositeStep(**composite_step_params)
->>>>>>> 11684c88
     pipeline_params = LayeredConfigTree(
         {
             "step_1a": {
@@ -197,17 +180,6 @@
     expected_edges = [
         (
             "input_data",
-<<<<<<< HEAD
-=======
-            "step_1",
-            {
-                "input_slot": InputSlot("step_1_main_input", None, validate_input_file_dummy),
-                "output_slot": OutputSlot("file1"),
-            },
-        ),
-        (
-            "input_data",
->>>>>>> 11684c88
             "step_1a_python_pandas",
             {
                 "input_slot": InputSlot(
@@ -236,14 +208,9 @@
         assert edge in subgraph.edges(data=True)
 
 
-<<<<<<< HEAD
-def test_hierarchical_step() -> None:
-    params = {
-=======
 @pytest.fixture
 def hierarchical_step_params() -> Dict[str, Any]:
     return {
->>>>>>> 11684c88
         "name": "step_1",
         "input_slots": [
             InputSlot(
@@ -291,14 +258,10 @@
             ],
         },
     }
-<<<<<<< HEAD
-    step = HierarchicalStep(**params)
-=======
 
 
 def test_hierarchical_step(hierarchical_step_params: Dict[str, Any]) -> None:
     step = HierarchicalStep(**hierarchical_step_params)
->>>>>>> 11684c88
     assert step.name == "step_1"
     assert step.input_slots == {
         "step_1_main_input": InputSlot(
@@ -309,15 +272,11 @@
     }
     assert step.output_slots == {"step_1_main_output": OutputSlot("step_1_main_output")}
 
-<<<<<<< HEAD
-    # Test update_implementation_graph for single implementation
-=======
 
 def test_hierarchical_step_update_implementation_graph(
     hierarchical_step_params: Dict[str, Any]
 ) -> None:
     step = HierarchicalStep(**hierarchical_step_params)
->>>>>>> 11684c88
     pipeline_params = LayeredConfigTree(
         {"step_1": {"implementation": {"name": "step_1_python_pandas", "configuration": {}}}}
     )
