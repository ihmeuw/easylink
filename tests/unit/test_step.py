from typing import Any, Dict

import networkx as nx
import pytest
from layered_config_tree import LayeredConfigTree

from easylink.configuration import Config
from easylink.graph_components import Edge, InputSlot, OutputSlot, SlotMapping
from easylink.pipeline_schema_constants.development import NODES
from easylink.step import BasicStep, CompositeStep, HierarchicalStep, IOStep, LoopStep
from easylink.utilities.validation_utils import validate_input_file_dummy

STEP_KEYS = {step.name: step for step in NODES}


@pytest.fixture
def io_step_params() -> Dict[str, Any]:
    return {
        "step_name": "io",
        "input_slots": [InputSlot("result", None, validate_input_file_dummy)],
        "output_slots": [OutputSlot("file1")],
    }


def test_io_step(io_step_params: Dict[str, Any]) -> None:
    step = IOStep(**io_step_params)
    assert step.name == step.step_name == "io"
    assert step.input_slots == {
        "result": InputSlot("result", None, validate_input_file_dummy)
    }
    assert step.output_slots == {"file1": OutputSlot("file1")}


def test_io_update_implementation_graph(
    io_step_params: Dict[str, Any], default_config: Config
) -> None:
    step = IOStep(**io_step_params)
    subgraph = nx.MultiDiGraph()
    subgraph.add_node(step.name, step=step)
    step.update_implementation_graph(subgraph, default_config["pipeline"])
    assert list(subgraph.nodes) == ["pipeline_graph_io"]
    assert list(subgraph.edges) == []


@pytest.fixture
def basic_step_params() -> Dict[str, Any]:
    return {
        "step_name": "step_1",
        "input_slots": [
            InputSlot(
                "step_1_main_input",
                "DUMMY_CONTAINER_MAIN_INPUT_FILE_PATHS",
                validate_input_file_dummy,
            )
        ],
        "output_slots": [OutputSlot("step_1_main_output")],
    }


<<<<<<< HEAD
def test_basic_step(basic_step_params) -> None:
    step = BasicStep(**basic_step_params)
=======
def test_implemented_step(implemented_step_params) -> None:
    step = BasicStep(**implemented_step_params)
>>>>>>> 0ecc2dbe
    assert step.name == step.step_name == "step_1"
    assert step.input_slots == {
        "step_1_main_input": InputSlot(
            "step_1_main_input",
            "DUMMY_CONTAINER_MAIN_INPUT_FILE_PATHS",
            validate_input_file_dummy,
        )
    }
    assert step.output_slots == {"step_1_main_output": OutputSlot("step_1_main_output")}


def test_basic_step_update_implementation_graph(
    basic_step_params, default_config: Config
) -> None:
    step = BasicStep(**basic_step_params)
    subgraph = nx.MultiDiGraph()
    subgraph.add_node(step.name, step=step)
    step.update_implementation_graph(subgraph, default_config["pipeline"][step.name])
    assert list(subgraph.nodes) == ["step_1_python_pandas"]
    assert list(subgraph.edges) == []


def test_basic_step_get_implementation_node_name(basic_step_params, default_config: Config):
    step = BasicStep(**basic_step_params)
    node_name = step.get_implementation_node_name(default_config["pipeline"][step.name])
    assert node_name == "step_1_python_pandas"

    step.set_parent_step(BasicStep(step_name="foo", name="bar"))
    node_name = step.get_implementation_node_name(default_config["pipeline"][step.name])
    assert node_name == "bar_step_1_step_1_python_pandas"


@pytest.fixture
def composite_step_params() -> Dict[str, Any]:
    return {
        "step_name": "step_1",
        "input_slots": [
            InputSlot(
                "step_1_main_input",
                "DUMMY_CONTAINER_MAIN_INPUT_FILE_PATHS",
                validate_input_file_dummy,
            )
        ],
        "output_slots": [OutputSlot("step_1_main_output")],
        "nodes": [
            BasicStep(
                "step_1a",
                input_slots=[
                    InputSlot(
                        "step_1a_main_input",
                        "DUMMY_CONTAINER_MAIN_INPUT_FILE_PATHS",
                        validate_input_file_dummy,
                    )
                ],
                output_slots=[OutputSlot("step_1a_main_output")],
            ),
            BasicStep(
                "step_1b",
                input_slots=[
                    InputSlot(
                        "step_1b_main_input",
                        "DUMMY_CONTAINER_MAIN_INPUT_FILE_PATHS",
                        validate_input_file_dummy,
                    )
                ],
                output_slots=[OutputSlot("step_1b_main_output")],
            ),
        ],
        "edges": [Edge("step_1a", "step_1b", "step_1a_main_output", "step_1b_main_input")],
        "slot_mappings": {
            "input": [
                SlotMapping(
                    "input", "step_1", "step_1_main_input", "step_1a", "step_1a_main_input"
                )
            ],
            "output": [
                SlotMapping(
                    "output", "step_1", "step_1_main_output", "step_1b", "step_1b_main_output"
                )
            ],
        },
    }


def test_composite_step(composite_step_params: Dict[str, Any]) -> None:
    step = CompositeStep(**composite_step_params)
    assert step.name == step.step_name == "step_1"
    assert step.input_slots == {
        "step_1_main_input": InputSlot(
            "step_1_main_input",
            "DUMMY_CONTAINER_MAIN_INPUT_FILE_PATHS",
            validate_input_file_dummy,
        )
    }
    assert step.output_slots == {"step_1_main_output": OutputSlot("step_1_main_output")}


def test_composite_step_update_implementation_graph(
    composite_step_params: Dict[str, Any]
) -> None:
    step = CompositeStep(**composite_step_params)
    pipeline_params = LayeredConfigTree(
        {
            "step_1a": {
                "implementation": {"name": "step_1a_python_pandas", "configuration": {}}
            },
            "step_1b": {
                "implementation": {"name": "step_1b_python_pandas", "configuration": {}}
            },
        }
    )
    subgraph = nx.MultiDiGraph(
        [
            (
                "input_data",
                "step_1",
                {
                    "input_slot": InputSlot(
                        "step_1_main_input", None, validate_input_file_dummy
                    ),
                    "output_slot": OutputSlot("file1"),
                },
            )
        ]
    )
    step.update_implementation_graph(subgraph, pipeline_params)
    assert list(subgraph.nodes) == [
        "input_data",
        "step_1a_python_pandas",
        "step_1b_python_pandas",
    ]
    expected_edges = [
        (
            "input_data",
            "step_1a_python_pandas",
            {
                "input_slot": InputSlot(
                    "step_1a_main_input",
                    "DUMMY_CONTAINER_MAIN_INPUT_FILE_PATHS",
                    validate_input_file_dummy,
                ),
                "output_slot": OutputSlot("file1"),
            },
        ),
        (
            "step_1a_python_pandas",
            "step_1b_python_pandas",
            {
                "input_slot": InputSlot(
                    "step_1b_main_input",
                    "DUMMY_CONTAINER_MAIN_INPUT_FILE_PATHS",
                    validate_input_file_dummy,
                ),
                "output_slot": OutputSlot("step_1a_main_output"),
            },
        ),
    ]
    assert len(subgraph.edges) == len(expected_edges)
    for edge in expected_edges:
        assert edge in subgraph.edges(data=True)


@pytest.fixture
def hierarchical_step_params() -> Dict[str, Any]:
    return {
        "step_name": "step_1",
        "input_slots": [
            InputSlot(
                "step_1_main_input",
                "DUMMY_CONTAINER_MAIN_INPUT_FILE_PATHS",
                validate_input_file_dummy,
            )
        ],
        "output_slots": [OutputSlot("step_1_main_output")],
        "nodes": [
            BasicStep(
                "step_1a",
                input_slots=[
                    InputSlot(
                        "step_1a_main_input",
                        "DUMMY_CONTAINER_MAIN_INPUT_FILE_PATHS",
                        validate_input_file_dummy,
                    )
                ],
                output_slots=[OutputSlot("step_1a_main_output")],
            ),
            BasicStep(
                "step_1b",
                input_slots=[
                    InputSlot(
                        "step_1b_main_input",
                        "DUMMY_CONTAINER_MAIN_INPUT_FILE_PATHS",
                        validate_input_file_dummy,
                    )
                ],
                output_slots=[OutputSlot("step_1b_main_output")],
            ),
        ],
        "edges": [Edge("step_1a", "step_1b", "step_1a_main_output", "step_1b_main_input")],
        "slot_mappings": {
            "input": [
                SlotMapping(
                    "input", "step_1", "step_1_main_input", "step_1a", "step_1a_main_input"
                )
            ],
            "output": [
                SlotMapping(
                    "output", "step_1", "step_1_main_output", "step_1b", "step_1b_main_output"
                )
            ],
        },
    }


def test_hierarchical_step(hierarchical_step_params: Dict[str, Any]) -> None:
    step = HierarchicalStep(**hierarchical_step_params)
    assert step.name == "step_1"
    assert step.input_slots == {
        "step_1_main_input": InputSlot(
            "step_1_main_input",
            "DUMMY_CONTAINER_MAIN_INPUT_FILE_PATHS",
            validate_input_file_dummy,
        )
    }
    assert step.output_slots == {"step_1_main_output": OutputSlot("step_1_main_output")}


def test_hierarchical_step_update_implementation_graph(
    hierarchical_step_params: Dict[str, Any]
) -> None:
    step = HierarchicalStep(**hierarchical_step_params)
    pipeline_params = LayeredConfigTree(
        {"implementation": {"name": "step_1_python_pandas", "configuration": {}}}
    )
    subgraph = nx.MultiDiGraph()
    subgraph.add_node(step.name, step=step)
    step.update_implementation_graph(subgraph, pipeline_params)
    assert list(subgraph.nodes) == ["step_1_python_pandas"]
    assert list(subgraph.edges) == []

    # Test update_implementation_graph for substeps
    pipeline_params = LayeredConfigTree(
        {
            "substeps": {
                "step_1a": {
                    "implementation": {
                        "name": "step_1a_python_pandas",
                        "configuration": {},
                    }
                },
                "step_1b": {
                    "implementation": {
                        "name": "step_1b_python_pandas",
                        "configuration": {},
                    }
                },
            },
        },
    )
    subgraph = nx.MultiDiGraph(
        [
            (
                "input_data",
                "step_1",
                {
                    "input_slot": InputSlot(
                        "step_1_main_input", None, validate_input_file_dummy
                    ),
                    "output_slot": OutputSlot("file1"),
                },
            )
        ]
    )
    step.update_implementation_graph(subgraph, pipeline_params)
    assert list(subgraph.nodes) == [
        "input_data",
        "step_1a_python_pandas",
        "step_1b_python_pandas",
    ]
    expected_edges = [
        (
            "input_data",
            "step_1a_python_pandas",
            {
                "input_slot": InputSlot(
                    "step_1a_main_input",
                    "DUMMY_CONTAINER_MAIN_INPUT_FILE_PATHS",
                    validate_input_file_dummy,
                ),
                "output_slot": OutputSlot("file1"),
            },
        ),
        (
            "step_1a_python_pandas",
            "step_1b_python_pandas",
            {
                "input_slot": InputSlot(
                    "step_1b_main_input",
                    "DUMMY_CONTAINER_MAIN_INPUT_FILE_PATHS",
                    validate_input_file_dummy,
                ),
                "output_slot": OutputSlot("step_1a_main_output"),
            },
        ),
    ]
    assert len(subgraph.edges) == len(expected_edges)
    for edge in expected_edges:
        assert edge in subgraph.edges(data=True)


<<<<<<< HEAD
@pytest.fixture
def loop_step_params() -> Dict[str, Any]:
    return {
        "step_name": "step_3",
        "input_slots": [
            InputSlot(
                name="step_3_main_input",
                env_var="DUMMY_CONTAINER_MAIN_INPUT_FILE_PATHS",
                validator=validate_input_file_dummy,
            ),
            InputSlot(
                name="step_3_secondary_input",
                env_var="DUMMY_CONTAINER_SECONDARY_INPUT_FILE_PATHS",
                validator=validate_input_file_dummy,
            ),
        ],
        "output_slots": [OutputSlot("step_3_main_output")],
        "iterated_node": HierarchicalStep(
            "step_3",
            input_slots=[
                InputSlot(
                    name="step_3_main_input",
                    env_var="DUMMY_CONTAINER_MAIN_INPUT_FILE_PATHS",
                    validator=validate_input_file_dummy,
                ),
                InputSlot(
                    name="step_3_secondary_input",
                    env_var="DUMMY_CONTAINER_SECONDARY_INPUT_FILE_PATHS",
                    validator=validate_input_file_dummy,
                ),
            ],
            output_slots=[OutputSlot("step_3_main_output")],
            nodes=[
                BasicStep(
                    step_name="step_3a",
                    input_slots=[
                        InputSlot(
                            name="step_3a_main_input",
                            env_var="DUMMY_CONTAINER_MAIN_INPUT_FILE_PATHS",
                            validator=validate_input_file_dummy,
                        ),
                        InputSlot(
                            name="step_3a_secondary_input",
                            env_var="DUMMY_CONTAINER_SECONDARY_INPUT_FILE_PATHS",
                            validator=validate_input_file_dummy,
                        ),
                    ],
                    output_slots=[OutputSlot("step_3a_main_output")],
                ),
                BasicStep(
                    step_name="step_3b",
                    input_slots=[
                        InputSlot(
                            name="step_3b_main_input",
                            env_var="DUMMY_CONTAINER_MAIN_INPUT_FILE_PATHS",
                            validator=validate_input_file_dummy,
                        ),
                        InputSlot(
                            name="step_3b_secondary_input",
                            env_var="DUMMY_CONTAINER_SECONDARY_INPUT_FILE_PATHS",
                            validator=validate_input_file_dummy,
                        ),
                    ],
                    output_slots=[OutputSlot("step_3b_main_output")],
                ),
            ],
            edges=[
                Edge(
                    source_node="step_3a",
                    target_node="step_3b",
                    output_slot="step_3a_main_output",
                    input_slot="step_3b_main_input",
                ),
            ],
            slot_mappings={
                "input": [
                    SlotMapping(
                        slot_type="input",
                        parent_node="step_3",
                        parent_slot="step_3_main_input",
                        child_node="step_3a",
                        child_slot="step_3a_main_input",
                    ),
                    SlotMapping(
                        slot_type="input",
                        parent_node="step_3",
                        parent_slot="step_3_secondary_input",
                        child_node="step_3a",
                        child_slot="step_3a_secondary_input",
                    ),
                    SlotMapping(
                        slot_type="input",
                        parent_node="step_3",
                        parent_slot="step_3_secondary_input",
                        child_node="step_3b",
                        child_slot="step_3b_secondary_input",
                    ),
                ],
                "output": [
                    SlotMapping(
                        slot_type="output",
                        parent_node="step_3",
                        parent_slot="step_3_main_output",
                        child_node="step_3b",
                        child_slot="step_3b_main_output",
                    )
                ],
            },
        ),
        "self_edges": [
            Edge(
                source_node="step_3",
                target_node="step_3",
                output_slot="step_3_main_output",
                input_slot="step_3_main_input",
            )
        ],
    }


def test_loop_step(loop_step_params: Dict[str, Any]) -> None:
    step = LoopStep(**loop_step_params)
=======
def test_loop_step() -> None:
    step = STEP_KEYS["step_3"]
>>>>>>> 0ecc2dbe
    assert step.name == step.step_name == "step_3"
    assert isinstance(step, LoopStep)
    assert step.input_slots == {
        "step_3_main_input": InputSlot(
            "step_3_main_input",
            "DUMMY_CONTAINER_MAIN_INPUT_FILE_PATHS",
            validate_input_file_dummy,
<<<<<<< HEAD
        ),
        "step_3_secondary_input": InputSlot(
            "step_3_secondary_input",
            "DUMMY_CONTAINER_SECONDARY_INPUT_FILE_PATHS",
            validate_input_file_dummy,
        ),
    }
    assert step.output_slots == {"step_3_main_output": OutputSlot("step_3_main_output")}
    assert isinstance(step.iterated_node, HierarchicalStep)
    assert step.iterated_node.name == step.name
    assert step.iterated_node.input_slots == step.input_slots
    assert step.iterated_node.output_slots == step.output_slots
    assert step.self_edges == [
=======
        )
    }
    assert step.output_slots == {"step_3_main_output": OutputSlot("step_3_main_output")}
    assert isinstance(step.iterated_node, BasicStep)
    assert step.iterated_node.name == step.name
    assert step.iterated_node.input_slots == step.input_slots
    assert step.iterated_node.output_slots == step.output_slots
    assert step.iterated_edges == [
>>>>>>> 0ecc2dbe
        Edge(step.name, step.name, "step_3_main_output", "step_3_main_input")
    ]


<<<<<<< HEAD
def test_loop_update_implementation_graph(
    loop_step_params: Dict[str, Any], default_config: Config
) -> None:
    step = LoopStep(**loop_step_params)
=======
def test_loop_update_implementation_graph(default_config: Config) -> None:
    step = STEP_KEYS["step_3"]
>>>>>>> 0ecc2dbe
    subgraph = nx.MultiDiGraph()
    subgraph.add_node(step.name, step=step)
    step.update_implementation_graph(subgraph, default_config["pipeline"][step.name])
    assert list(subgraph.nodes) == ["step_3_python_pandas"]
    assert list(subgraph.edges) == []

    pipeline_params = LayeredConfigTree(
        {
            "iterate": [
                LayeredConfigTree(
                    {
                        "implementation": {
                            "name": "step_3_python_pandas",
                            "configuration": {},
                        }
                    }
                ),
                LayeredConfigTree(
                    {
<<<<<<< HEAD
                        "substeps": {
                            "step_3a": {
                                "implementation": {
                                    "name": "step_3a_python_pandas",
                                    "configuration": {},
                                }
                            },
                            "step_3b": {
                                "implementation": {
                                    "name": "step_3b_python_pandas",
                                    "configuration": {},
                                }
                            },
                        },
=======
                        "implementation": {
                            "name": "step_3_python_pandas",
                            "configuration": {},
                        }
                    }
                ),
                LayeredConfigTree(
                    {
                        "implementation": {
                            "name": "step_3_python_pandas",
                            "configuration": {},
                        }
>>>>>>> 0ecc2dbe
                    }
                ),
            ],
        }
    )
    subgraph = nx.MultiDiGraph(
        [
            (
                "input_data",
                "step_3",
                {
                    "input_slot": InputSlot(
                        "step_3_main_input", None, validate_input_file_dummy
                    ),
                    "output_slot": OutputSlot("file1"),
                },
<<<<<<< HEAD
            ),
            (
                "input_data",
                "step_3",
                {
                    "input_slot": InputSlot(
                        "step_3_secondary_input", None, validate_input_file_dummy
                    ),
                    "output_slot": OutputSlot("file1"),
                },
            ),
=======
            )
>>>>>>> 0ecc2dbe
        ]
    )
    step.update_implementation_graph(subgraph, pipeline_params)
    assert list(subgraph.nodes) == [
        "input_data",
        "step_3_loop_1_step_3_python_pandas",
<<<<<<< HEAD
        "step_3_loop_2_step_3a_step_3a_python_pandas",
        "step_3_loop_2_step_3b_step_3b_python_pandas",
=======
        "step_3_loop_2_step_3_python_pandas",
        "step_3_loop_3_step_3_python_pandas",
>>>>>>> 0ecc2dbe
    ]
    expected_edges = [
        (
            "input_data",
            "step_3_loop_1_step_3_python_pandas",
            {
                "input_slot": InputSlot(
                    "step_3_main_input",
                    "DUMMY_CONTAINER_MAIN_INPUT_FILE_PATHS",
                    validate_input_file_dummy,
                ),
                "output_slot": OutputSlot("file1"),
            },
        ),
        (
<<<<<<< HEAD
            "input_data",
            "step_3_loop_1_step_3_python_pandas",
            {
                "input_slot": InputSlot(
                    "step_3_secondary_input",
                    "DUMMY_CONTAINER_SECONDARY_INPUT_FILE_PATHS",
                    validate_input_file_dummy,
                ),
                "output_slot": OutputSlot("file1"),
            },
        ),
        (
            "input_data",
            "step_3_loop_2_step_3a_step_3a_python_pandas",
            {
                "input_slot": InputSlot(
                    "step_3a_secondary_input",
                    "DUMMY_CONTAINER_SECONDARY_INPUT_FILE_PATHS",
                    validate_input_file_dummy,
                ),
                "output_slot": OutputSlot("file1"),
            },
        ),
        (
            "input_data",
            "step_3_loop_2_step_3b_step_3b_python_pandas",
            {
                "input_slot": InputSlot(
                    "step_3b_secondary_input",
                    "DUMMY_CONTAINER_SECONDARY_INPUT_FILE_PATHS",
                    validate_input_file_dummy,
                ),
                "output_slot": OutputSlot("file1"),
            },
        ),
        (
            "step_3_loop_1_step_3_python_pandas",
            "step_3_loop_2_step_3a_step_3a_python_pandas",
            {
                "input_slot": InputSlot(
                    "step_3a_main_input",
=======
            "step_3_loop_1_step_3_python_pandas",
            "step_3_loop_2_step_3_python_pandas",
            {
                "input_slot": InputSlot(
                    "step_3_main_input",
>>>>>>> 0ecc2dbe
                    "DUMMY_CONTAINER_MAIN_INPUT_FILE_PATHS",
                    validate_input_file_dummy,
                ),
                "output_slot": OutputSlot("step_3_main_output"),
            },
        ),
        (
<<<<<<< HEAD
            "step_3_loop_2_step_3a_step_3a_python_pandas",
            "step_3_loop_2_step_3b_step_3b_python_pandas",
            {
                "input_slot": InputSlot(
                    "step_3b_main_input",
                    "DUMMY_CONTAINER_MAIN_INPUT_FILE_PATHS",
                    validate_input_file_dummy,
                ),
                "output_slot": OutputSlot("step_3a_main_output"),
=======
            "step_3_loop_2_step_3_python_pandas",
            "step_3_loop_3_step_3_python_pandas",
            {
                "input_slot": InputSlot(
                    "step_3_main_input",
                    "DUMMY_CONTAINER_MAIN_INPUT_FILE_PATHS",
                    validate_input_file_dummy,
                ),
                "output_slot": OutputSlot("step_3_main_output"),
>>>>>>> 0ecc2dbe
            },
        ),
    ]
    assert len(subgraph.edges) == len(expected_edges)
    for edge in expected_edges:
        assert edge in subgraph.edges(data=True)<|MERGE_RESOLUTION|>--- conflicted
+++ resolved
@@ -57,13 +57,8 @@
     }
 
 
-<<<<<<< HEAD
-def test_basic_step(basic_step_params) -> None:
+def test_basic_step(basic_step_params: Dict[str, Any]) -> None:
     step = BasicStep(**basic_step_params)
-=======
-def test_implemented_step(implemented_step_params) -> None:
-    step = BasicStep(**implemented_step_params)
->>>>>>> 0ecc2dbe
     assert step.name == step.step_name == "step_1"
     assert step.input_slots == {
         "step_1_main_input": InputSlot(
@@ -76,7 +71,7 @@
 
 
 def test_basic_step_update_implementation_graph(
-    basic_step_params, default_config: Config
+    basic_step_params: Dict[str, Any], default_config: Config
 ) -> None:
     step = BasicStep(**basic_step_params)
     subgraph = nx.MultiDiGraph()
@@ -86,7 +81,7 @@
     assert list(subgraph.edges) == []
 
 
-def test_basic_step_get_implementation_node_name(basic_step_params, default_config: Config):
+def test_basic_step_get_implementation_node_name(basic_step_params: Dict[str, Any], default_config: Config) -> None:
     step = BasicStep(**basic_step_params)
     node_name = step.get_implementation_node_name(default_config["pipeline"][step.name])
     assert node_name == "step_1_python_pandas"
@@ -374,7 +369,6 @@
         assert edge in subgraph.edges(data=True)
 
 
-<<<<<<< HEAD
 @pytest.fixture
 def loop_step_params() -> Dict[str, Any]:
     return {
@@ -497,10 +491,6 @@
 
 def test_loop_step(loop_step_params: Dict[str, Any]) -> None:
     step = LoopStep(**loop_step_params)
-=======
-def test_loop_step() -> None:
-    step = STEP_KEYS["step_3"]
->>>>>>> 0ecc2dbe
     assert step.name == step.step_name == "step_3"
     assert isinstance(step, LoopStep)
     assert step.input_slots == {
@@ -508,7 +498,6 @@
             "step_3_main_input",
             "DUMMY_CONTAINER_MAIN_INPUT_FILE_PATHS",
             validate_input_file_dummy,
-<<<<<<< HEAD
         ),
         "step_3_secondary_input": InputSlot(
             "step_3_secondary_input",
@@ -522,29 +511,14 @@
     assert step.iterated_node.input_slots == step.input_slots
     assert step.iterated_node.output_slots == step.output_slots
     assert step.self_edges == [
-=======
-        )
-    }
-    assert step.output_slots == {"step_3_main_output": OutputSlot("step_3_main_output")}
-    assert isinstance(step.iterated_node, BasicStep)
-    assert step.iterated_node.name == step.name
-    assert step.iterated_node.input_slots == step.input_slots
-    assert step.iterated_node.output_slots == step.output_slots
-    assert step.iterated_edges == [
->>>>>>> 0ecc2dbe
         Edge(step.name, step.name, "step_3_main_output", "step_3_main_input")
     ]
 
 
-<<<<<<< HEAD
 def test_loop_update_implementation_graph(
     loop_step_params: Dict[str, Any], default_config: Config
 ) -> None:
     step = LoopStep(**loop_step_params)
-=======
-def test_loop_update_implementation_graph(default_config: Config) -> None:
-    step = STEP_KEYS["step_3"]
->>>>>>> 0ecc2dbe
     subgraph = nx.MultiDiGraph()
     subgraph.add_node(step.name, step=step)
     step.update_implementation_graph(subgraph, default_config["pipeline"][step.name])
@@ -564,7 +538,6 @@
                 ),
                 LayeredConfigTree(
                     {
-<<<<<<< HEAD
                         "substeps": {
                             "step_3a": {
                                 "implementation": {
@@ -579,20 +552,6 @@
                                 }
                             },
                         },
-=======
-                        "implementation": {
-                            "name": "step_3_python_pandas",
-                            "configuration": {},
-                        }
-                    }
-                ),
-                LayeredConfigTree(
-                    {
-                        "implementation": {
-                            "name": "step_3_python_pandas",
-                            "configuration": {},
-                        }
->>>>>>> 0ecc2dbe
                     }
                 ),
             ],
@@ -609,7 +568,6 @@
                     ),
                     "output_slot": OutputSlot("file1"),
                 },
-<<<<<<< HEAD
             ),
             (
                 "input_data",
@@ -621,22 +579,14 @@
                     "output_slot": OutputSlot("file1"),
                 },
             ),
-=======
-            )
->>>>>>> 0ecc2dbe
         ]
     )
     step.update_implementation_graph(subgraph, pipeline_params)
     assert list(subgraph.nodes) == [
         "input_data",
         "step_3_loop_1_step_3_python_pandas",
-<<<<<<< HEAD
         "step_3_loop_2_step_3a_step_3a_python_pandas",
         "step_3_loop_2_step_3b_step_3b_python_pandas",
-=======
-        "step_3_loop_2_step_3_python_pandas",
-        "step_3_loop_3_step_3_python_pandas",
->>>>>>> 0ecc2dbe
     ]
     expected_edges = [
         (
@@ -652,7 +602,6 @@
             },
         ),
         (
-<<<<<<< HEAD
             "input_data",
             "step_3_loop_1_step_3_python_pandas",
             {
@@ -694,13 +643,6 @@
             {
                 "input_slot": InputSlot(
                     "step_3a_main_input",
-=======
-            "step_3_loop_1_step_3_python_pandas",
-            "step_3_loop_2_step_3_python_pandas",
-            {
-                "input_slot": InputSlot(
-                    "step_3_main_input",
->>>>>>> 0ecc2dbe
                     "DUMMY_CONTAINER_MAIN_INPUT_FILE_PATHS",
                     validate_input_file_dummy,
                 ),
@@ -708,7 +650,6 @@
             },
         ),
         (
-<<<<<<< HEAD
             "step_3_loop_2_step_3a_step_3a_python_pandas",
             "step_3_loop_2_step_3b_step_3b_python_pandas",
             {
@@ -718,17 +659,6 @@
                     validate_input_file_dummy,
                 ),
                 "output_slot": OutputSlot("step_3a_main_output"),
-=======
-            "step_3_loop_2_step_3_python_pandas",
-            "step_3_loop_3_step_3_python_pandas",
-            {
-                "input_slot": InputSlot(
-                    "step_3_main_input",
-                    "DUMMY_CONTAINER_MAIN_INPUT_FILE_PATHS",
-                    validate_input_file_dummy,
-                ),
-                "output_slot": OutputSlot("step_3_main_output"),
->>>>>>> 0ecc2dbe
             },
         ),
     ]
