--- conflicted
+++ resolved
@@ -84,21 +84,12 @@
         # Equal, except for inconsequential differences in order
         assert (
             results.sort_values(["Input Record Dataset", "Input Record ID"])
-<<<<<<< HEAD
-                .reset_index(drop=True)
-                .equals(
-                    correct_results
-                        .sort_values(["Input Record Dataset", "Input Record ID"])
-                        .reset_index(drop=True)
-                )
-=======
             .reset_index(drop=True)
             .equals(
                 correct_results.sort_values(
                     ["Input Record Dataset", "Input Record ID"]
                 ).reset_index(drop=True)
             )
->>>>>>> 310ceaac
         )
 
         assert (test_specific_results_dir / Path(pipeline_specification).name).exists()
