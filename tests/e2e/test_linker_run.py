import hashlib
import os
import subprocess
import sys
import tempfile
from pathlib import Path
from pprint import pprint

import pytest

from linker.utilities.data_utils import load_yaml
from linker.utilities.general_utils import is_on_slurm

SPECIFICATIONS_DIR = Path("tests/e2e/specifications")
RESULT_CHECKSUM = "adb46fa755d56105c16e6d1b2b2c185e1b9ba8fccc8f68aae5635f695d552510"
RESULTS_DIR = "/mnt/team/simulation_science/priv/engineering/tests/output/"


@pytest.mark.slow
@pytest.mark.skipif(
    not is_on_slurm(),
    reason="Must be on slurm to run this test.",
)
@pytest.mark.parametrize(
    "pipeline_specification, input_data, computing_environment",
    [
        # slurm
        (
            "pipeline.yaml",
            "input_data.yaml",
            "environment_slurm.yaml",
        ),
        # local
        (
            "pipeline.yaml",
            "input_data.yaml",
            "environment_local.yaml",
        ),
    ],
)
def test_linker_run(pipeline_specification, input_data, computing_environment, capsys):
    """e2e tests for 'linker run' command

    NOTE: We use various print statements in this test because they show up in the
    Jenkins logs.
    """
    # Create a temporary directory to store results. We cannot use pytest's tmp_path fixture
    # because other nodes do not have access to it. Also, do not use a context manager
    # (i.e. tempfile.TemporaryDirectory) because it's too difficult to debug when the test
    # fails b/c the dir gets deleted.
    results_dir = tempfile.mkdtemp(dir=RESULTS_DIR)
    # give the tmpdir the same permissions as the parent directory so that
    # cluster jobs can write to it
    os.chmod(results_dir, os.stat(RESULTS_DIR).st_mode)
    results_dir = Path(results_dir)
    with capsys.disabled():  # disabled so we can monitor job submissions
        print(
            "\n\n*** RUNNING TEST ***\n"
            f"[{pipeline_specification}, {input_data}, {computing_environment}]\n"
        )

        cmd = (
            "linker run "
            f"-p {SPECIFICATIONS_DIR / pipeline_specification} "
            f"-i {SPECIFICATIONS_DIR / input_data} "
            f"-e {SPECIFICATIONS_DIR / computing_environment} "
            f"-o {str(results_dir)} "
            "--no-timestamp"
        )
        subprocess.run(
            cmd,
            shell=True,
            stdout=sys.stdout,
            stderr=sys.stderr,
            check=True,
        )

        assert (results_dir / "result.parquet").exists()
        # Check that the results file checksum matches the expected value
        with open(results_dir / "result.parquet", "rb") as f:
            actual_checksum = hashlib.sha256(f.read()).hexdigest()
        assert actual_checksum == RESULT_CHECKSUM

        assert (results_dir / pipeline_specification).exists()
        assert (results_dir / input_data).exists()
        assert (results_dir / computing_environment).exists()

        # Check that implementation configuration worked
        diagnostics_dir = results_dir / "diagnostics"
        assert load_yaml(diagnostics_dir / "1_step_1" / "diagnostics.yaml")["increment"] == 1
        assert (
            load_yaml(diagnostics_dir / "2_step_2" / "diagnostics.yaml")["increment"] == 100
        )
<<<<<<< HEAD
        assert (
            load_yaml(diagnostics_dir / "3_step_3" / "diagnostics.yaml")["increment"] == 702
        )
        assert (
            load_yaml(diagnostics_dir / "4_step_4" / "diagnostics.yaml")["increment"] == 912
=======

        # If it made it through all this, print some diagnnostics and delete the results_dir
        final_diagnostics = load_yaml(
            sorted([d for d in diagnostics_dir.iterdir() if d.is_dir()])[-1]
            / "diagnostics.yaml"
        )
        print("\nFinal diagnostics:\n")
        pprint(final_diagnostics)
        # sleep briefly before removing tmpdir b/c sometimes one lingers
        os.system(f"sleep 1 && rm -rf {results_dir}")
        print(
            "\n\n*** END OF TEST ***\n"
            f"[{pipeline_specification}, {input_data}, {computing_environment}]\n"
>>>>>>> 36ef2bf4
        )<|MERGE_RESOLUTION|>--- conflicted
+++ resolved
@@ -91,15 +91,13 @@
         assert (
             load_yaml(diagnostics_dir / "2_step_2" / "diagnostics.yaml")["increment"] == 100
         )
-<<<<<<< HEAD
         assert (
             load_yaml(diagnostics_dir / "3_step_3" / "diagnostics.yaml")["increment"] == 702
         )
         assert (
             load_yaml(diagnostics_dir / "4_step_4" / "diagnostics.yaml")["increment"] == 912
-=======
-
-        # If it made it through all this, print some diagnnostics and delete the results_dir
+        )
+        # If it made it through all this, print some diagnostics and delete the results_dir
         final_diagnostics = load_yaml(
             sorted([d for d in diagnostics_dir.iterdir() if d.is_dir()])[-1]
             / "diagnostics.yaml"
@@ -111,5 +109,4 @@
         print(
             "\n\n*** END OF TEST ***\n"
             f"[{pipeline_specification}, {input_data}, {computing_environment}]\n"
->>>>>>> 36ef2bf4
         )