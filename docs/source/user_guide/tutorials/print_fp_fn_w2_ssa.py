import argparse
from pathlib import Path

import pandas as pd


def load_file(file_path, file_format=None):
    if file_format is None:
        file_format = file_path.split(".")[-1]
    if file_format == "parquet":
        return pd.read_parquet(file_path)
    raise ValueError(f"Unknown file format {file_format}")


parser = argparse.ArgumentParser()
parser.add_argument("results_dir", type=Path)

p = parser.parse_args()
if not p.results_dir.exists():
    print(f"No argument for results directory path")

results_dir = p.results_dir

import yaml
<<<<<<< HEAD
import glob
# Read input data YAML file -- note that this assumes it starts with input_data,
# though that isn't a formal EasyLink requirement!
input_data_yaml_path = glob.glob(str(results_dir / 'input_data_*.yaml'))
assert len(input_data_yaml_path) == 1
with open(input_data_yaml_path[0]) as stream:
=======

# Read YAML file
with open(results_dir / "input_data_demo.yaml", "r") as stream:
>>>>>>> 6fef3723
    input_data_yaml = yaml.safe_load(stream)

input_data_files = {
    k: Path(p).resolve()
    for k, p in input_data_yaml.items()
    if Path(p).stem != "known_clusters"
}

records = pd.concat(
    [
        pd.read_parquet(p).assign(**{"Input Record Dataset": p.stem})
        for k, p in input_data_files.items()
    ],
    ignore_index=True,
    sort=False,
).rename(columns={"Record ID": "Input Record ID"})

clusters_df = load_file(str(Path(results_dir / "result.parquet")))

# code example from pipeline schema docs
def clusters_to_links(clusters_df):
    # Merge the dataframe with itself on Cluster ID to get all pairs within each cluster
    merged = clusters_df.merge(
        clusters_df,
        on="Cluster ID",
        suffixes=("_left", "_right"),
    )

    # Compare tuples row-wise to keep only unique pairs (left < right)
    mask = (merged["Input Record Dataset_left"] < merged["Input Record Dataset_right"]) | (
        (merged["Input Record Dataset_left"] == merged["Input Record Dataset_right"])
        & (merged["Input Record ID_left"] < merged["Input Record ID_right"])
    )
    filtered = merged[mask]

    # Build the output DataFrame
    links_df = filtered[
        [
            "Input Record Dataset_left",
            "Input Record ID_left",
            "Input Record Dataset_right",
            "Input Record ID_right",
        ]
    ].copy()
    links_df.columns = [
        "Left Record Dataset",
        "Left Record ID",
        "Right Record Dataset",
        "Right Record ID",
    ]
    links_df["Probability"] = 1.0
    return links_df


predictions_df = clusters_to_links(clusters_df)

# concatenate Record Dataset and Record ID columns for merge
def unique_id_column(df, record_name="Input"):
    return (
        df[f"{record_name} Record Dataset"].astype(str)
        + "_"
        + df[f"{record_name} Record ID"].astype(str)
    )


records["unique_id"] = unique_id_column(records)
predictions_df["unique_id_l"] = unique_id_column(predictions_df, record_name="Left")
predictions_df["unique_id_r"] = unique_id_column(predictions_df, record_name="Right")

links = (
    records.add_suffix("_l")
    .merge(
        records.add_suffix("_r"),
        left_on="simulant_id_l",
        right_on="simulant_id_r",
        how="left",
    )
    .pipe(
        lambda df: df[
            (df.unique_id_l != df.unique_id_r)
            & (df["Input Record Dataset_l"] < df["Input Record Dataset_r"])
            | (
                (df["Input Record Dataset_l"] == df["Input Record Dataset_r"])
                & (df["Input Record ID_l"] < df["Input Record ID_r"])
            )
        ]
    )
)
pd.set_option("future.no_silent_downcasting", True)
links = links.merge(
    predictions_df[["unique_id_l", "unique_id_r"]].assign(matched=True),
    on=["unique_id_l", "unique_id_r"],
    how="left",
)
links["matched"] = links["matched"].fillna(False).astype(bool)

predictions_df = predictions_df.merge(
    records.add_suffix("_l"), on="unique_id_l", how="left"
).merge(records.add_suffix("_r"), on="unique_id_r", how="left")

matched_nonlinks = predictions_df[
    predictions_df["simulant_id_l"] != predictions_df["simulant_id_r"]
]

pd.set_option("display.max_columns", None)
false_positives = matched_nonlinks
false_negatives = links[~links.matched]
print(f"{len(links)} true links")
print(f"{len(false_positives)=}; {len(false_negatives)=}")<|MERGE_RESOLUTION|>--- conflicted
+++ resolved
@@ -22,18 +22,13 @@
 results_dir = p.results_dir
 
 import yaml
-<<<<<<< HEAD
 import glob
+
 # Read input data YAML file -- note that this assumes it starts with input_data,
 # though that isn't a formal EasyLink requirement!
 input_data_yaml_path = glob.glob(str(results_dir / 'input_data_*.yaml'))
 assert len(input_data_yaml_path) == 1
-with open(input_data_yaml_path[0]) as stream:
-=======
-
-# Read YAML file
-with open(results_dir / "input_data_demo.yaml", "r") as stream:
->>>>>>> 6fef3723
+with open(input_data_yaml_path[0], "r") as stream:
     input_data_yaml = yaml.safe_load(stream)
 
 input_data_files = {
