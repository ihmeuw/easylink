--- conflicted
+++ resolved
@@ -1,59 +1,27 @@
-steps:
-  entity_resolution:
-    substeps:
-      determining_exclusions_and_removing_records:
-        clones:
-          - determining_exclusions:
-              implementation:
-                name: default_determining_exclusions
-                configuration:
-                  INPUT_DATASET: input_file_ssa
-            removing_records:
-              implementation:
-                name: default_removing_records
-                configuration:
-                  INPUT_DATASET: input_file_ssa
-          - determining_exclusions:
-              implementation:
-                name: default_determining_exclusions
-                configuration:
-                  INPUT_DATASET: input_file_w2
-            removing_records:
-              implementation:
-                name: default_removing_records
-                configuration:
-                  INPUT_DATASET: input_file_w2
-      clustering:
-        substeps:
-          clusters_to_links:
-            implementation:
-              name: default_clusters_to_links
-          linking:
-            substeps:
-              pre-processing:
-                clones:
-                - implementation:
-                    name: middle_name_to_initial
-                    configuration: 
-                      INPUT_DATASET: input_file_ssa
-                - implementation:
-                    name: no_pre-processing
-                    configuration: 
-                      INPUT_DATASET: input_file_w2
-              schema_alignment:
+  steps:
+    entity_resolution:
+      substeps:
+        determining_exclusions_and_removing_records:
+          clones:
+            - determining_exclusions:
                 implementation:
-                  name: default_schema_alignment
-              blocking_and_filtering:
+                  name: default_determining_exclusions
+                  configuration:
+                    INPUT_DATASET: input_file_ssa
+              removing_records:
                 implementation:
-                  name: splink_blocking_and_filtering
+                  name: default_removing_records
                   configuration:
-                    LINK_ONLY: true
-                    BLOCKING_RULES: "l.first_name == r.first_name,l.last_name == r.last_name"
-              evaluating_pairs:
+                    INPUT_DATASET: input_file_ssa
+            - determining_exclusions:
                 implementation:
-                  name: splink_evaluating_pairs
+                  name: default_determining_exclusions
                   configuration:
-<<<<<<< HEAD
+                    INPUT_DATASET: input_file_w2
+              removing_records:
+                implementation:
+                  name: default_removing_records
+                  configuration:
                     INPUT_DATASET: input_file_w2
         clustering:
           substeps:
@@ -91,30 +59,13 @@
                       PROBABILITY_TWO_RANDOM_RECORDS_MATCH: 0.0001  # == 1 / len(w2)
             links_to_clusters:
               implementation:
-                name: splink_links_to_clusters
+                name: one_to_many_links_to_clusters
                 configuration:
+                  NO_DUPLICATES_DATASET: input_file_ssa
                   THRESHOLD_MATCH_PROBABILITY: 0.996
         updating_clusters:
           implementation:
             name: default_updating_clusters
     canonicalizing_and_downstream_analysis:
       implementation:
-        name: save_clusters
-=======
-                    LINK_ONLY: true
-                    BLOCKING_RULES_FOR_TRAINING: "l.first_name == r.first_name,l.last_name == r.last_name"
-                    COMPARISONS: "ssn:exact,first_name:exact,middle_initial:exact,last_name:exact"
-                    PROBABILITY_TWO_RANDOM_RECORDS_MATCH: 0.0001  # == 1 / len(w2)
-          links_to_clusters:
-            implementation:
-              name: one_to_many_links_to_clusters
-              configuration:
-                NO_DUPLICATES_DATASET: input_file_ssa
-                THRESHOLD_MATCH_PROBABILITY: 0.996
-      updating_clusters:
-        implementation:
-          name: default_updating_clusters
-  canonicalizing_and_downstream_analysis:
-    implementation:
-      name: save_clusters
->>>>>>> 7745c762
+        name: save_clusters