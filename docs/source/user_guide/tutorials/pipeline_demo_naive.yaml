<<<<<<< HEAD
  steps:
    entity_resolution:
      substeps:
        determining_exclusions_and_removing_records:
          clones:
            - determining_exclusions:
                implementation:
                  name: default_determining_exclusions
                  configuration:
                    INPUT_DATASET: input_file_ssa
              removing_records:
=======
steps:
  entity_resolution:
    substeps:
      determining_exclusions_and_removing_records:
        clones:
          - determining_exclusions:
              implementation:
                name: default_determining_exclusions
                configuration:
                  INPUT_DATASET: input_file_ssa
            removing_records:
              implementation:
                name: default_removing_records
                configuration:
                  INPUT_DATASET: input_file_ssa
          - determining_exclusions:
              implementation:
                name: default_determining_exclusions
                configuration:
                  INPUT_DATASET: input_file_w2
            removing_records:
              implementation:
                name: default_removing_records
                configuration:
                  INPUT_DATASET: input_file_w2
      clustering:
        substeps:
          clusters_to_links:
            implementation:
              name: default_clusters_to_links
          linking:
            substeps:
              pre-processing:
                clones:
                - implementation:
                    name: middle_name_to_initial
                    configuration: 
                      INPUT_DATASET: input_file_ssa
                - implementation:
                    name: no_pre-processing
                    configuration: 
                      INPUT_DATASET: input_file_w2
              schema_alignment:
>>>>>>> 57c15fdc
                implementation:
                  name: default_removing_records
                  configuration:
                    INPUT_DATASET: input_file_ssa
            - determining_exclusions:
                implementation:
                  name: default_determining_exclusions
                  configuration:
                    INPUT_DATASET: input_file_w2
              removing_records:
                implementation:
                  name: default_removing_records
                  configuration:
<<<<<<< HEAD
                    INPUT_DATASET: input_file_w2
        clustering:
          substeps:
            clusters_to_links:
              implementation:
                name: default_clusters_to_links
            linking:
              substeps:
                pre-processing:
                  clones:
                  - implementation:
                      name: middle_name_to_initial
                      configuration: 
                        INPUT_DATASET: input_file_ssa
                  - implementation:
                      name: dummy_pre-processing
                      configuration: 
                        INPUT_DATASET: input_file_w2
                schema_alignment:
                  implementation:
                    name: default_schema_alignment
                blocking_and_filtering:
                  implementation:
                    name: splink_blocking_and_filtering
                    configuration:
                      LINK_ONLY: true
                      BLOCKING_RULES: "l.first_name == r.first_name,l.last_name == r.last_name"
                evaluating_pairs:
                  implementation:
                    name: splink_evaluating_pairs
                    configuration:
                      LINK_ONLY: true
                      BLOCKING_RULES_FOR_TRAINING: "l.first_name == r.first_name,l.last_name == r.last_name"
                      COMPARISONS: "ssn:exact,first_name:exact,middle_initial:exact,last_name:exact"
                      PROBABILITY_TWO_RANDOM_RECORDS_MATCH: 0.0001  # == 1 / len(w2)
            links_to_clusters:
              implementation:
                name: splink_links_to_clusters
                configuration:
                  THRESHOLD_MATCH_PROBABILITY: 0.996
        updating_clusters:
          implementation:
            name: default_updating_clusters
    canonicalizing_and_downstream_analysis:
      implementation:
        name: dummy_canonicalizing_and_downstream_analysis
=======
                    BLOCKING_RULES_FOR_TRAINING: "l.first_name == r.first_name,l.last_name == r.last_name"
                    COMPARISONS: "ssn:exact,first_name:exact,middle_initial:exact,last_name:exact"
                    PROBABILITY_TWO_RANDOM_RECORDS_MATCH: 0.0001  # == 1 / len(w2)
                    THRESHOLD_MATCH_PROBABILITY: 0
                    LINK_ONLY: true
          links_to_clusters:
            implementation:
              name: splink_links_to_clusters
              configuration:
                THRESHOLD_MATCH_PROBABILITY: 0.996
      updating_clusters:
        implementation:
          name: default_updating_clusters
  canonicalizing_and_downstream_analysis:
    implementation:
      name: save_clusters
>>>>>>> 57c15fdc
<|MERGE_RESOLUTION|>--- conflicted
+++ resolved
@@ -1,4 +1,3 @@
-<<<<<<< HEAD
   steps:
     entity_resolution:
       substeps:
@@ -10,51 +9,6 @@
                   configuration:
                     INPUT_DATASET: input_file_ssa
               removing_records:
-=======
-steps:
-  entity_resolution:
-    substeps:
-      determining_exclusions_and_removing_records:
-        clones:
-          - determining_exclusions:
-              implementation:
-                name: default_determining_exclusions
-                configuration:
-                  INPUT_DATASET: input_file_ssa
-            removing_records:
-              implementation:
-                name: default_removing_records
-                configuration:
-                  INPUT_DATASET: input_file_ssa
-          - determining_exclusions:
-              implementation:
-                name: default_determining_exclusions
-                configuration:
-                  INPUT_DATASET: input_file_w2
-            removing_records:
-              implementation:
-                name: default_removing_records
-                configuration:
-                  INPUT_DATASET: input_file_w2
-      clustering:
-        substeps:
-          clusters_to_links:
-            implementation:
-              name: default_clusters_to_links
-          linking:
-            substeps:
-              pre-processing:
-                clones:
-                - implementation:
-                    name: middle_name_to_initial
-                    configuration: 
-                      INPUT_DATASET: input_file_ssa
-                - implementation:
-                    name: no_pre-processing
-                    configuration: 
-                      INPUT_DATASET: input_file_w2
-              schema_alignment:
->>>>>>> 57c15fdc
                 implementation:
                   name: default_removing_records
                   configuration:
@@ -68,7 +22,6 @@
                 implementation:
                   name: default_removing_records
                   configuration:
-<<<<<<< HEAD
                     INPUT_DATASET: input_file_w2
         clustering:
           substeps:
@@ -84,7 +37,7 @@
                       configuration: 
                         INPUT_DATASET: input_file_ssa
                   - implementation:
-                      name: dummy_pre-processing
+                      name: no_pre-processing
                       configuration: 
                         INPUT_DATASET: input_file_w2
                 schema_alignment:
@@ -114,22 +67,4 @@
             name: default_updating_clusters
     canonicalizing_and_downstream_analysis:
       implementation:
-        name: dummy_canonicalizing_and_downstream_analysis
-=======
-                    BLOCKING_RULES_FOR_TRAINING: "l.first_name == r.first_name,l.last_name == r.last_name"
-                    COMPARISONS: "ssn:exact,first_name:exact,middle_initial:exact,last_name:exact"
-                    PROBABILITY_TWO_RANDOM_RECORDS_MATCH: 0.0001  # == 1 / len(w2)
-                    THRESHOLD_MATCH_PROBABILITY: 0
-                    LINK_ONLY: true
-          links_to_clusters:
-            implementation:
-              name: splink_links_to_clusters
-              configuration:
-                THRESHOLD_MATCH_PROBABILITY: 0.996
-      updating_clusters:
-        implementation:
-          name: default_updating_clusters
-  canonicalizing_and_downstream_analysis:
-    implementation:
-      name: save_clusters
->>>>>>> 57c15fdc
+        name: save_clusters