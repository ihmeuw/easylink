  steps:
    entity_resolution:
      substeps:
        determining_exclusions_and_removing_records:
          clones:
            - determining_exclusions:
                implementation:
                  name: default_determining_exclusions
                  configuration:
                    INPUT_DATASET: input_file_ssa
              removing_records:
                implementation:
                  name: default_removing_records
                  configuration:
                    INPUT_DATASET: input_file_ssa
            - determining_exclusions:
                implementation:
                  name: default_determining_exclusions
                  configuration:
<<<<<<< HEAD
                    INPUT_DATASET: input_file_w2
              removing_records:
=======
                    BLOCKING_RULES: "l.first_name == r.first_name,l.last_name == r.last_name"
                    LINK_ONLY: true
              evaluating_pairs:
>>>>>>> 9bc3c5e2
                implementation:
                  name: default_removing_records
                  configuration:
<<<<<<< HEAD
                    INPUT_DATASET: input_file_w2
        clustering:
          substeps:
            clusters_to_links:
              implementation:
                name: default_clusters_to_links
            linking:
              substeps:
                pre-processing:
                  clones:
                  - implementation:
                      name: middle_name_to_initial
                      configuration: 
                        INPUT_DATASET: input_file_ssa
                  - implementation:
                      name: dummy_pre-processing
                      configuration: 
                        INPUT_DATASET: input_file_w2
                schema_alignment:
                  implementation:
                    name: default_schema_alignment
                blocking_and_filtering:
                  implementation:
                    name: splink_blocking_and_filtering
                    configuration:
                      LINK_ONLY: true
                      BLOCKING_RULES: "'l.first_name == r.first_name,l.last_name == r.last_name'"
                evaluating_pairs:
                  implementation:
                    name: splink_evaluating_pairs
                    configuration:
                      LINK_ONLY: true
                      BLOCKING_RULES_FOR_TRAINING: "'l.first_name == r.first_name,l.last_name == r.last_name'"
                      COMPARISONS: "'ssn:exact,first_name:exact,middle_initial:exact,last_name:exact'"
                      PROBABILITY_TWO_RANDOM_RECORDS_MATCH: 0.0001  # == 1 / len(w2)
            links_to_clusters:
              implementation:
                name: splink_links_to_clusters
                configuration:
                  THRESHOLD_MATCH_PROBABILITY: 0.996
        updating_clusters:
          implementation:
            name: default_updating_clusters
    canonicalizing_and_downstream_analysis:
      implementation:
        name: dummy_canonicalizing_and_downstream_analysis
=======
                    BLOCKING_RULES_FOR_TRAINING: "l.first_name == r.first_name,l.last_name == r.last_name"
                    COMPARISONS: "ssn:exact,first_name:exact,middle_initial:exact,last_name:exact"
                    PROBABILITY_TWO_RANDOM_RECORDS_MATCH: 0.0001  # == 1 / len(w2)
                    THRESHOLD_MATCH_PROBABILITY: 0
                    LINK_ONLY: true
          links_to_clusters:
            implementation:
              name: splink_links_to_clusters
              configuration:
                THRESHOLD_MATCH_PROBABILITY: 0.996
      updating_clusters:
        implementation:
          name: default_updating_clusters
  canonicalizing_and_downstream_analysis:
    implementation:
      name: dummy_canonicalizing_and_downstream_analysis
>>>>>>> 9bc3c5e2
<|MERGE_RESOLUTION|>--- conflicted
+++ resolved
@@ -17,18 +17,11 @@
                 implementation:
                   name: default_determining_exclusions
                   configuration:
-<<<<<<< HEAD
                     INPUT_DATASET: input_file_w2
               removing_records:
-=======
-                    BLOCKING_RULES: "l.first_name == r.first_name,l.last_name == r.last_name"
-                    LINK_ONLY: true
-              evaluating_pairs:
->>>>>>> 9bc3c5e2
                 implementation:
                   name: default_removing_records
                   configuration:
-<<<<<<< HEAD
                     INPUT_DATASET: input_file_w2
         clustering:
           substeps:
@@ -55,14 +48,14 @@
                     name: splink_blocking_and_filtering
                     configuration:
                       LINK_ONLY: true
-                      BLOCKING_RULES: "'l.first_name == r.first_name,l.last_name == r.last_name'"
+                      BLOCKING_RULES: "l.first_name == r.first_name,l.last_name == r.last_name"
                 evaluating_pairs:
                   implementation:
                     name: splink_evaluating_pairs
                     configuration:
                       LINK_ONLY: true
-                      BLOCKING_RULES_FOR_TRAINING: "'l.first_name == r.first_name,l.last_name == r.last_name'"
-                      COMPARISONS: "'ssn:exact,first_name:exact,middle_initial:exact,last_name:exact'"
+                      BLOCKING_RULES_FOR_TRAINING: "l.first_name == r.first_name,l.last_name == r.last_name"
+                      COMPARISONS: "ssn:exact,first_name:exact,middle_initial:exact,last_name:exact"
                       PROBABILITY_TWO_RANDOM_RECORDS_MATCH: 0.0001  # == 1 / len(w2)
             links_to_clusters:
               implementation:
@@ -74,22 +67,4 @@
             name: default_updating_clusters
     canonicalizing_and_downstream_analysis:
       implementation:
-        name: dummy_canonicalizing_and_downstream_analysis
-=======
-                    BLOCKING_RULES_FOR_TRAINING: "l.first_name == r.first_name,l.last_name == r.last_name"
-                    COMPARISONS: "ssn:exact,first_name:exact,middle_initial:exact,last_name:exact"
-                    PROBABILITY_TWO_RANDOM_RECORDS_MATCH: 0.0001  # == 1 / len(w2)
-                    THRESHOLD_MATCH_PROBABILITY: 0
-                    LINK_ONLY: true
-          links_to_clusters:
-            implementation:
-              name: splink_links_to_clusters
-              configuration:
-                THRESHOLD_MATCH_PROBABILITY: 0.996
-      updating_clusters:
-        implementation:
-          name: default_updating_clusters
-  canonicalizing_and_downstream_analysis:
-    implementation:
-      name: dummy_canonicalizing_and_downstream_analysis
->>>>>>> 9bc3c5e2
+        name: dummy_canonicalizing_and_downstream_analysis