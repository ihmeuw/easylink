import os
import socket
from pathlib import Path
from typing import List

from loguru import logger
from snakemake.cli import main as snake_main

from linker.configuration import Config
from linker.pipeline import Pipeline
from linker.utilities.data_utils import copy_configuration_files_to_results_directory
<<<<<<< HEAD
from linker.utilities.paths import LINKER_TEMP
=======
from linker.utilities.docker_utils import run_with_docker
from linker.utilities.singularity_utils import run_with_singularity
from linker.utilities.slurm_utils import get_slurm_drmaa, is_on_slurm, launch_slurm_job
>>>>>>> 72bc7dcc


def main(
    config: Config,
    results_dir: Path,
) -> None:
    """Set up and run the pipeline"""

    pipeline = Pipeline(config)

    # Now that all validation is done, copy the configuration files to the results directory
    copy_configuration_files_to_results_directory(config, results_dir)
    snakefile = pipeline.build_snakefile(results_dir)
    environment_args = get_environment_args(config, results_dir)
    singularity_args = get_singularity_args(config.input_data, results_dir)
    # We need to set a dummy environment variable to avoid logging a wall of text.
    # TODO [MIC-4920]: Remove when https://github.com/snakemake/snakemake-interface-executor-plugins/issues/55 merges
    os.environ["foo"] = "bar"
    argv = [
        "--snakefile",
        str(snakefile),
        "--jobs=2",
        "--latency-wait=60",
        "--cores",
        "1",
        ## See above
        "--envvars",
        "foo",
        "--use-singularity",
        "--singularity-args",
        singularity_args,
    ]
    argv.extend(environment_args)
    logger.info(f"Running Snakemake")
    snake_main(argv)


def get_singularity_args(input_data: List[Path], results_dir: Path) -> str:
    input_file_paths = ",".join(file.as_posix() for file in input_data)
    singularity_args = "--no-home --containall"
    LINKER_TEMP.mkdir(parents=True, exist_ok=True)
    singularity_args += f" -B {LINKER_TEMP}:/tmp,{results_dir},{input_file_paths}"
    return singularity_args


def get_environment_args(config: Config, results_dir: Path) -> List[str]:
    # Set up computing environment
    if config.computing_environment == "local":
        return []

        # TODO [MIC-4822]: launch a local spark cluster instead of relying on implementation
    elif config.computing_environment == "slurm":
<<<<<<< HEAD
        # TODO: Add back slurm support
        raise NotImplementedError(
            "Slurm support is not yet implemented with snakemake integration"
        )
        # # Set up a single drmaa.session that is persistent for the duration of the pipeline
        # # TODO [MIC-4468]: Check for slurm in a more meaningful way
        # hostname = socket.gethostname()
        # if "slurm" not in hostname:
        #     raise RuntimeError(
        #         f"Specified a 'slurm' computing-environment but on host {hostname}"
        #     )
        # os.environ["DRMAA_LIBRARY_PATH"] = "/opt/slurm-drmaa/lib/libdrmaa.so"
        # diagnostics = results_dir / "diagnostics/"
        # job_name = "snakemake-linker"
        # resources = config.slurm_resources
        # drmaa_args = get_cli_args(
        #     job_name=job_name,
        #     account=resources["account"],
        #     partition=resources["partition"],
        #     peak_memory=resources["memory"],
        #     max_runtime=resources["time_limit"],
        #     num_threads=resources["cpus"],
        # )
        # drmaa_cli_arguments = [
        #     "--executor",
        #     "drmaa",
        #     "--drmaa-args",
        #     drmaa_args,
        #     "--drmaa-log-dir",
        #     str(diagnostics),
        # ]
        # # slurm_args = [
        # #     "--executor",
        # #     "slurm",
        # #     "--profile",
        # #     "/ihme/homes/pnast/repos/linker/.config/snakemake/slurm"
        # #     ]
        # return drmaa_cli_arguments
=======
        # Set up a single drmaa.session that is persistent for the duration of the pipeline
        if not is_on_slurm():
            raise RuntimeError(
                f"A 'slurm' computing environment is specified but it has been "
                "determined that the current host is not on a slurm cluster "
                f"(host: {socket.gethostname()})."
            )
        drmaa = get_slurm_drmaa()
        session = drmaa.Session()
        session.initialize()
        runner = partial(launch_slurm_job, session, config)
>>>>>>> 72bc7dcc
    else:
        raise NotImplementedError(
            "only computing_environment 'local' and 'slurm' are supported; "
            f"provided {config.computing_environment}"
        )<|MERGE_RESOLUTION|>--- conflicted
+++ resolved
@@ -9,13 +9,8 @@
 from linker.configuration import Config
 from linker.pipeline import Pipeline
 from linker.utilities.data_utils import copy_configuration_files_to_results_directory
-<<<<<<< HEAD
 from linker.utilities.paths import LINKER_TEMP
-=======
-from linker.utilities.docker_utils import run_with_docker
-from linker.utilities.singularity_utils import run_with_singularity
-from linker.utilities.slurm_utils import get_slurm_drmaa, is_on_slurm, launch_slurm_job
->>>>>>> 72bc7dcc
+from linker.utilities.slurm_utils import is_on_slurm
 
 
 def main(
@@ -68,46 +63,6 @@
 
         # TODO [MIC-4822]: launch a local spark cluster instead of relying on implementation
     elif config.computing_environment == "slurm":
-<<<<<<< HEAD
-        # TODO: Add back slurm support
-        raise NotImplementedError(
-            "Slurm support is not yet implemented with snakemake integration"
-        )
-        # # Set up a single drmaa.session that is persistent for the duration of the pipeline
-        # # TODO [MIC-4468]: Check for slurm in a more meaningful way
-        # hostname = socket.gethostname()
-        # if "slurm" not in hostname:
-        #     raise RuntimeError(
-        #         f"Specified a 'slurm' computing-environment but on host {hostname}"
-        #     )
-        # os.environ["DRMAA_LIBRARY_PATH"] = "/opt/slurm-drmaa/lib/libdrmaa.so"
-        # diagnostics = results_dir / "diagnostics/"
-        # job_name = "snakemake-linker"
-        # resources = config.slurm_resources
-        # drmaa_args = get_cli_args(
-        #     job_name=job_name,
-        #     account=resources["account"],
-        #     partition=resources["partition"],
-        #     peak_memory=resources["memory"],
-        #     max_runtime=resources["time_limit"],
-        #     num_threads=resources["cpus"],
-        # )
-        # drmaa_cli_arguments = [
-        #     "--executor",
-        #     "drmaa",
-        #     "--drmaa-args",
-        #     drmaa_args,
-        #     "--drmaa-log-dir",
-        #     str(diagnostics),
-        # ]
-        # # slurm_args = [
-        # #     "--executor",
-        # #     "slurm",
-        # #     "--profile",
-        # #     "/ihme/homes/pnast/repos/linker/.config/snakemake/slurm"
-        # #     ]
-        # return drmaa_cli_arguments
-=======
         # Set up a single drmaa.session that is persistent for the duration of the pipeline
         if not is_on_slurm():
             raise RuntimeError(
@@ -115,11 +70,6 @@
                 "determined that the current host is not on a slurm cluster "
                 f"(host: {socket.gethostname()})."
             )
-        drmaa = get_slurm_drmaa()
-        session = drmaa.Session()
-        session.initialize()
-        runner = partial(launch_slurm_job, session, config)
->>>>>>> 72bc7dcc
     else:
         raise NotImplementedError(
             "only computing_environment 'local' and 'slurm' are supported; "
