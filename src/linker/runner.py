import os
import socket
from pathlib import Path
from typing import List

from loguru import logger
from snakemake.cli import main as snake_main

from linker.configuration import Config
from linker.pipeline import Pipeline
from linker.utilities.data_utils import copy_configuration_files_to_results_directory
from linker.utilities.paths import LINKER_TEMP
from linker.utilities.slurm_utils import is_on_slurm


def main(
    config: Config,
    results_dir: Path,
) -> None:
    """Set up and run the pipeline"""

    pipeline = Pipeline(config)

    # Now that all validation is done, copy the configuration files to the results directory
    copy_configuration_files_to_results_directory(config, results_dir)
    snakefile = pipeline.build_snakefile(results_dir)
    environment_args = get_environment_args(config, results_dir)
    singularity_args = get_singularity_args(config, results_dir)
    # We need to set a dummy environment variable to avoid logging a wall of text.
    # TODO [MIC-4920]: Remove when https://github.com/snakemake/snakemake-interface-executor-plugins/issues/55 merges
    os.environ["foo"] = "bar"
    argv = [
        "--snakefile",
        str(snakefile),
        "--jobs=2",
        "--latency-wait=60",
        "--cores",
        "1",
        ## See above
        "--envvars",
        "foo",
        ## Suppress some of the snakemake output
        "--quiet",
        "progress",
        "--use-singularity",
        "--singularity-args",
        singularity_args,
    ]
    argv.extend(environment_args)
    logger.info(f"Running Snakemake")
    snake_main(argv)


def get_singularity_args(config: Config, results_dir: Path) -> str:
    input_file_paths = ",".join(file.as_posix() for file in config.input_data)
    singularity_args = "--no-home --containall"
    linker_tmp_dir = LINKER_TEMP[config.computing_environment]
    linker_tmp_dir.mkdir(parents=True, exist_ok=True)
    singularity_args += f" -B {linker_tmp_dir}:/tmp,{results_dir},{input_file_paths}"
    return singularity_args


def get_environment_args(config: Config, results_dir: Path) -> List[str]:
    # Set up computing environment
    if config.computing_environment == "local":
        return []

        # TODO [MIC-4822]: launch a local spark cluster instead of relying on implementation
    elif config.computing_environment == "slurm":
<<<<<<< HEAD
        # Set up a single drmaa.session that is persistent for the duration of the pipeline
=======
>>>>>>> 701421b5
        if not is_on_slurm():
            raise RuntimeError(
                f"A 'slurm' computing environment is specified but it has been "
                "determined that the current host is not on a slurm cluster "
                f"(host: {socket.gethostname()})."
            )
<<<<<<< HEAD
=======
        resources = config.slurm_resources
        slurm_args = [
            "--executor",
            "slurm",
            "--default-resources",
            f"slurm_account={resources['account']}",
            f"slurm_partition='{resources['partition']}'",
            f"mem={resources['memory']}",
            f"runtime={resources['time_limit']}",
            f"nodes={resources['cpus']}",
        ]
        return slurm_args
>>>>>>> 701421b5
    else:
        raise NotImplementedError(
            "only computing_environment 'local' and 'slurm' are supported; "
            f"provided {config.computing_environment}"
        )<|MERGE_RESOLUTION|>--- conflicted
+++ resolved
@@ -67,18 +67,12 @@
 
         # TODO [MIC-4822]: launch a local spark cluster instead of relying on implementation
     elif config.computing_environment == "slurm":
-<<<<<<< HEAD
-        # Set up a single drmaa.session that is persistent for the duration of the pipeline
-=======
->>>>>>> 701421b5
         if not is_on_slurm():
             raise RuntimeError(
                 f"A 'slurm' computing environment is specified but it has been "
                 "determined that the current host is not on a slurm cluster "
                 f"(host: {socket.gethostname()})."
             )
-<<<<<<< HEAD
-=======
         resources = config.slurm_resources
         slurm_args = [
             "--executor",
@@ -91,7 +85,6 @@
             f"nodes={resources['cpus']}",
         ]
         return slurm_args
->>>>>>> 701421b5
     else:
         raise NotImplementedError(
             "only computing_environment 'local' and 'slurm' are supported; "
