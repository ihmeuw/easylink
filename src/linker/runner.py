import os
import socket
from pathlib import Path
from typing import List

from loguru import logger
from snakemake.cli import main as snake_main

from linker.configuration import Config
from linker.pipeline import Pipeline
from linker.utilities.data_utils import copy_configuration_files_to_results_directory
from linker.utilities.paths import LINKER_TEMP
from linker.utilities.slurm_utils import is_on_slurm


def main(config: Config) -> None:
    """Set up and run the pipeline"""

    pipeline = Pipeline(config)
<<<<<<< HEAD
    snakefile = pipeline.build_snakefile()
    environment_args = get_environment_args(config)
    singularity_args = get_singularity_args(config)
=======

    # Now that all validation is done, copy the configuration files to the results directory
    copy_configuration_files_to_results_directory(config, results_dir)
    snakefile = pipeline.build_snakefile(results_dir)
    environment_args = get_environment_args(config, results_dir)
    singularity_args = get_singularity_args(config, results_dir)
>>>>>>> 701421b5
    # We need to set a dummy environment variable to avoid logging a wall of text.
    # TODO [MIC-4920]: Remove when https://github.com/snakemake/snakemake-interface-executor-plugins/issues/55 merges
    os.environ["foo"] = "bar"
    argv = [
        "--snakefile",
        str(snakefile),
        "--jobs=2",
        "--latency-wait=60",
        "--cores",
        "1",
        ## See above
        "--envvars",
        "foo",
        ## Suppress some of the snakemake output
        "--quiet",
        "progress",
        "--use-singularity",
        "--singularity-args",
        singularity_args,
    ]
    argv.extend(environment_args)
    logger.info(f"Running Snakemake")
    snake_main(argv)


<<<<<<< HEAD
def get_singularity_args(config: Config) -> str:
    input_file_paths = ",".join(file.as_posix() for file in config.input_data)
    singularity_args = "--no-home --containall"
    LINKER_TEMP.mkdir(parents=True, exist_ok=True)
    singularity_args += f" -B {LINKER_TEMP}:/tmp,{config.results_dir},{input_file_paths}"
=======
def get_singularity_args(config: Config, results_dir: Path) -> str:
    input_file_paths = ",".join(file.as_posix() for file in config.input_data)
    singularity_args = "--no-home --containall"
    linker_tmp_dir = LINKER_TEMP[config.computing_environment]
    linker_tmp_dir.mkdir(parents=True, exist_ok=True)
    singularity_args += f" -B {linker_tmp_dir}:/tmp,{results_dir},{input_file_paths}"
>>>>>>> 701421b5
    return singularity_args


def get_environment_args(config: Config) -> List[str]:
    # Set up computing environment
    if config.computing_environment == "local":
        return []

        # TODO [MIC-4822]: launch a local spark cluster instead of relying on implementation
    elif config.computing_environment == "slurm":
        if not is_on_slurm():
            raise RuntimeError(
                f"A 'slurm' computing environment is specified but it has been "
                "determined that the current host is not on a slurm cluster "
                f"(host: {socket.gethostname()})."
            )
        resources = config.slurm_resources
        slurm_args = [
            "--executor",
            "slurm",
            "--default-resources",
            f"slurm_account={resources['account']}",
            f"slurm_partition='{resources['partition']}'",
            f"mem={resources['memory']}",
            f"runtime={resources['time_limit']}",
            f"nodes={resources['cpus']}",
        ]
        return slurm_args
    else:
        raise NotImplementedError(
            "only computing_environment 'local' and 'slurm' are supported; "
            f"provided {config.computing_environment}"
        )<|MERGE_RESOLUTION|>--- conflicted
+++ resolved
@@ -17,18 +17,9 @@
     """Set up and run the pipeline"""
 
     pipeline = Pipeline(config)
-<<<<<<< HEAD
     snakefile = pipeline.build_snakefile()
     environment_args = get_environment_args(config)
     singularity_args = get_singularity_args(config)
-=======
-
-    # Now that all validation is done, copy the configuration files to the results directory
-    copy_configuration_files_to_results_directory(config, results_dir)
-    snakefile = pipeline.build_snakefile(results_dir)
-    environment_args = get_environment_args(config, results_dir)
-    singularity_args = get_singularity_args(config, results_dir)
->>>>>>> 701421b5
     # We need to set a dummy environment variable to avoid logging a wall of text.
     # TODO [MIC-4920]: Remove when https://github.com/snakemake/snakemake-interface-executor-plugins/issues/55 merges
     os.environ["foo"] = "bar"
@@ -54,20 +45,11 @@
     snake_main(argv)
 
 
-<<<<<<< HEAD
 def get_singularity_args(config: Config) -> str:
     input_file_paths = ",".join(file.as_posix() for file in config.input_data)
     singularity_args = "--no-home --containall"
     LINKER_TEMP.mkdir(parents=True, exist_ok=True)
     singularity_args += f" -B {LINKER_TEMP}:/tmp,{config.results_dir},{input_file_paths}"
-=======
-def get_singularity_args(config: Config, results_dir: Path) -> str:
-    input_file_paths = ",".join(file.as_posix() for file in config.input_data)
-    singularity_args = "--no-home --containall"
-    linker_tmp_dir = LINKER_TEMP[config.computing_environment]
-    linker_tmp_dir.mkdir(parents=True, exist_ok=True)
-    singularity_args += f" -B {linker_tmp_dir}:/tmp,{results_dir},{input_file_paths}"
->>>>>>> 701421b5
     return singularity_args
 
 
