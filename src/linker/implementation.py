from pathlib import Path
from typing import Callable, Dict, List

from linker.utilities.general_utils import load_yaml


class Implementation:
    def __init__(self, step_name: str, implementation_name: str):
        self.step_name = step_name
        self.name = implementation_name
        self._metadata = self._load_metadata()
        self._container_location = self._get_container_location()
        self._validate()

    def run(
        self,
        runner: Callable,
        container_engine: str,
        input_data: List[Path],
        results_dir: Path,
    ) -> None:
        runner(
            container_engine=container_engine,
            input_data=input_data,
            results_dir=results_dir,
            step_name=self.step_name,
            implementation_name=self.name,
            container_location=self._container_location,
        )

    ##################
    # Helper methods #
    ##################

    def _load_metadata(self) -> Dict[str, str]:
        metadata_path = Path(__file__).parent / "steps" / "implementation_metadata.yaml"
        return load_yaml(metadata_path)

    def _get_container_location(self) -> Path:
        return Path(self._metadata[self.name]["path"])

    def _validate(self) -> None:
        """Validates each Implementation"""
<<<<<<< HEAD

        # Check that the container path exists
        if not Path(self._container_location).exists():
            raise RuntimeError(
                f"Container directory '{self._container_location}' does not exist."
            )

        # Check that container exists
        container_full_stem = f"{self._container_location}/{self.name}"
        if (
            not Path(f"{container_full_stem}.tar.gz").exists()
            and not Path(f"{container_full_stem}.sif").exists()
        ):
            raise RuntimeError(f"Container '{container_full_stem}' does not exist.")

        # Confirm that the metadata file step matches the pipeline yaml step
        implementation_step = self._metadata[self.name]["step"]
=======
        # TODO [MIC-4709]: Batch all validation errors and log them all at once
        self._validate_container_exists()
        self._validate_expected_step()

    def _validate_expected_step(self):
        implementation_step = self._metadata["step"]
>>>>>>> cc759ce6
        pipeline_step = self.step_name  # from pipeline yaml
        if implementation_step != pipeline_step:
            raise RuntimeError(
                f"Implementaton's metadata step '{implementation_step}' does not "
                f"match pipeline configuration's step '{pipeline_step}'"
            )

    def _validate_container_exists(self):
        if (
            not Path(f"{self._container_full_stem}.tar.gz").exists()
            and not Path(f"{self._container_full_stem}.sif").exists()
        ):
            raise RuntimeError(f"Container '{self._container_full_stem}' does not exist.")<|MERGE_RESOLUTION|>--- conflicted
+++ resolved
@@ -40,33 +40,12 @@
         return Path(self._metadata[self.name]["path"])
 
     def _validate(self) -> None:
-        """Validates each Implementation"""
-<<<<<<< HEAD
-
-        # Check that the container path exists
-        if not Path(self._container_location).exists():
-            raise RuntimeError(
-                f"Container directory '{self._container_location}' does not exist."
-            )
-
-        # Check that container exists
-        container_full_stem = f"{self._container_location}/{self.name}"
-        if (
-            not Path(f"{container_full_stem}.tar.gz").exists()
-            and not Path(f"{container_full_stem}.sif").exists()
-        ):
-            raise RuntimeError(f"Container '{container_full_stem}' does not exist.")
-
-        # Confirm that the metadata file step matches the pipeline yaml step
-        implementation_step = self._metadata[self.name]["step"]
-=======
         # TODO [MIC-4709]: Batch all validation errors and log them all at once
+        self._validate_expected_step()
         self._validate_container_exists()
-        self._validate_expected_step()
 
     def _validate_expected_step(self):
-        implementation_step = self._metadata["step"]
->>>>>>> cc759ce6
+        implementation_step = self._metadata[self.name]["step"]
         pipeline_step = self.step_name  # from pipeline yaml
         if implementation_step != pipeline_step:
             raise RuntimeError(
@@ -75,8 +54,9 @@
             )
 
     def _validate_container_exists(self):
+        container_full_stem = f"{self._container_location}/{self.name}"
         if (
-            not Path(f"{self._container_full_stem}.tar.gz").exists()
-            and not Path(f"{self._container_full_stem}.sif").exists()
+            not Path(f"{container_full_stem}.tar.gz").exists()
+            and not Path(f"{container_full_stem}.sif").exists()
         ):
-            raise RuntimeError(f"Container '{self._container_full_stem}' does not exist.")+            raise RuntimeError(f"Container '{container_full_stem}' does not exist.")