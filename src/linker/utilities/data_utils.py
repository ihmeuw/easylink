import os
import shutil
from datetime import datetime
from pathlib import Path
<<<<<<< HEAD
from typing import TYPE_CHECKING, Dict, List, Optional

if TYPE_CHECKING:
    from linker.configuration import Config
=======
from typing import Dict, Optional
>>>>>>> 02579bd6

import yaml


def create_results_directory(output_dir: Optional[str], timestamp: bool) -> Path:
    results_dir = Path("results" if output_dir is None else output_dir).resolve()
    if timestamp:
        launch_time = _get_timestamp()
        results_dir = results_dir / launch_time
    _ = os.umask(0o002)
    results_dir.mkdir(parents=True, exist_ok=True)
    (results_dir / "intermediate").mkdir(exist_ok=True)
    (results_dir / "diagnostics").mkdir(exist_ok=True)

    return results_dir


def _get_timestamp():
    return datetime.now().strftime("%Y_%m_%d_%H_%M_%S")


def copy_configuration_files_to_results_directory(
    config: "Config", results_dir: Path
) -> None:
    shutil.copy(config.pipeline_specification_path, results_dir)
    shutil.copy(config.input_data_specification_path, results_dir)
    if config.computing_environment_specification_path:
        shutil.copy(config.computing_environment_specification_path, results_dir)


def load_yaml(filepath: Path) -> Dict:
    with open(filepath, "r") as file:
        data = yaml.safe_load(file)
    return data


<<<<<<< HEAD
def write_csv(filepath: str, rows: List) -> None:
    with open(filepath, "w") as file:
        writer = csv.writer(file)
        writer.writerows(rows)
=======
def validate_dummy_file(filepath: Path) -> None:
    extension = filepath.suffix
    if extension == ".parquet":
        output_columns = set(pq.ParquetFile(filepath).schema.names)
    elif extension == ".csv":
        output_columns = set(pd.read_csv(filepath).columns)
    else:
        raise NotImplementedError(
            f"Data file type {extension} is not supported. Convert to Parquet or CSV instead."
        )

    required_columns = {"foo", "bar", "counter"}
    missing_columns = required_columns - output_columns
    if missing_columns:
        raise LookupError(
            f"Data file {filepath} is missing required column(s) {missing_columns}."
        )
>>>>>>> 02579bd6
<|MERGE_RESOLUTION|>--- conflicted
+++ resolved
@@ -2,14 +2,10 @@
 import shutil
 from datetime import datetime
 from pathlib import Path
-<<<<<<< HEAD
 from typing import TYPE_CHECKING, Dict, List, Optional
 
 if TYPE_CHECKING:
     from linker.configuration import Config
-=======
-from typing import Dict, Optional
->>>>>>> 02579bd6
 
 import yaml
 
@@ -46,27 +42,7 @@
     return data
 
 
-<<<<<<< HEAD
 def write_csv(filepath: str, rows: List) -> None:
     with open(filepath, "w") as file:
         writer = csv.writer(file)
-        writer.writerows(rows)
-=======
-def validate_dummy_file(filepath: Path) -> None:
-    extension = filepath.suffix
-    if extension == ".parquet":
-        output_columns = set(pq.ParquetFile(filepath).schema.names)
-    elif extension == ".csv":
-        output_columns = set(pd.read_csv(filepath).columns)
-    else:
-        raise NotImplementedError(
-            f"Data file type {extension} is not supported. Convert to Parquet or CSV instead."
-        )
-
-    required_columns = {"foo", "bar", "counter"}
-    missing_columns = required_columns - output_columns
-    if missing_columns:
-        raise LookupError(
-            f"Data file {filepath} is missing required column(s) {missing_columns}."
-        )
->>>>>>> 02579bd6
+        writer.writerows(rows)