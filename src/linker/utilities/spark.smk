rule terminate_spark:
    input:
        config["results_dir"] + "/result.parquet",
    output:
        temp(config["results_dir"] + "/spark_logs/spark_master_terminated.txt"),
    localrule: True
    shell:
        """
        touch {output}
        """


rule start_spark_master:
    output:
        config["results_dir"] + "/spark_logs/spark_master_log.txt",
    container:
        "/mnt/team/simulation_science/priv/engineering/er_ecosystem/images/spark_cluster.sif"
    params:
        terminate_file_name=rules.terminate_spark.output,
    shell:
        """
    echo "Starting spark master - logging to {output}"
    SPARK_ROOT=/opt/spark
    SPARK_MASTER_PORT=28508
    SPARK_MASTER_WEBUI_PORT=28509
    SPARK_MASTER_HOST=$(hostname -f)


    rm -f {output} || true

    $SPARK_ROOT/bin/spark-class org.apache.spark.deploy.master.Master \
    --host $SPARK_MASTER_HOST \
    --port $SPARK_MASTER_PORT \
    --webui-port $SPARK_MASTER_WEBUI_PORT \
    &> {output} &
    spid=$!

    trap "kill -9 $spid &>/dev/null" EXIT

    while true; do

        if ! kill -0 $spid >/dev/null 2>&1; then
            echo "rule $spid died"
            cat {output} >&2
            exit 1
        fi

        if [[ -e "{params.terminate_file_name}" ]] ; then
            break
        fi

        sleep 1
    done
    """


rule wait_for_spark_master:
    output:
        temp(config["results_dir"] + "/spark_logs/spark_master_uri.txt"),
    params:
        spark_master_log_file=rules.start_spark_master.output,
        max_attempts=20,
        attempt_sleep_time=10,
    localrule: True
    shell:
        """
        echo "Searching for Spark master URL in {params.spark_master_log_file}"
        sleep {params.attempt_sleep_time}
        num_attempts=1
        while true; do

            if [[ -e {params.spark_master_log_file} ]]; then
                found=`grep -o "\(spark://.*$\)" {params.spark_master_log_file} || true`

                if [[ ! -z $found ]]; then
                    echo "Spark master URL found: $found"
                    echo $found > {output}
                    break
                fi
            fi

            if (( $num_attempts > {params.max_attempts})); then
                echo "Couldn't find Spark master after {params.max_attempts} attempts. Exiting."
                exit 2
            
            fi

            echo "Unable to find Spark master URL in logfile. Waiting {params.attempt_sleep_time} seconds and retrying..."
            echo "(attempt $num_attempts/{params.max_attempts})"
            sleep {params.attempt_sleep_time}
            num_attempts=$((num_attempts + 1))

        done
        """


rule split_workers:
    localrule: True
    input:
        rules.wait_for_spark_master.output,
    output:
        temp(
            touch(
                scatter.num_workers(
                    config["results_dir"] + "/spark_logs/spark_worker_{scatteritem}.txt"
                )
            )
        ),


rule start_spark_worker:
    input:
        masterurl=rules.wait_for_spark_master.output,
        workers=config["results_dir"] + "/spark_logs/spark_worker_{scatteritem}.txt",
    output:
        config["results_dir"] + "/spark_logs/spark_worker_log_{scatteritem}.txt",
    params:
        terminate_file_name=rules.terminate_spark.output,
        user=os.environ["USER"],
<<<<<<< HEAD
        cores=1
        memory='1G'
=======
        cores=config['spark_resources']['cpus_per_task'],
        mem=config['spark_resources']['mem_mb'],

>>>>>>> ae1a2d42
    container:
        "/mnt/team/simulation_science/priv/engineering/er_ecosystem/images/spark_cluster.sif"
    shell:
        """
        echo " Starting Spark Worker {wildcards.scatteritem}"
        SPARK_ROOT=/opt/spark
        SPARK_WORKER_WEBUI_PORT=28510
        read -r MASTER_URL < {input.masterurl}

         rm -f {output} || true
         mkdir -p "/tmp/spark_cluster_{params.user}"

        $SPARK_ROOT/bin/spark-class org.apache.spark.deploy.worker.Worker \
<<<<<<< HEAD
        --cores {params.cores} --memory {params.memory} \
=======
        --cores {params.cores} --memory {params.mem} \
>>>>>>> ae1a2d42
        --webui-port $SPARK_WORKER_WEBUI_PORT \
        --work-dir /tmp/singularity_spark_{params.user}/spark_work \
        $MASTER_URL \
        &> {output} &
    spid=$!

    trap "kill -9 $spid &>/dev/null" EXIT

    while true; do

        if ! kill -0 $spid >/dev/null 2>&1; then
            echo "rule $spid died"
            cat {output} >&2
            exit 1
        fi

        if [[ -e "{params.terminate_file_name}" ]] ; then
            break
        fi

        sleep 1
    done
        """


rule wait_for_spark_worker:
    input:
        rules.wait_for_spark_master.output,
    output:
        temp(config["results_dir"] + "/spark_logs/spark_worker_started_{scatteritem}.txt"),
    params:
        spark_worker_log_file=config["results_dir"] + "/spark_logs/spark_worker_log_{scatteritem}.txt",
        max_attempts=20,
        attempt_sleep_time=20,
    localrule: True
    shell:
        """
        echo "Waiting for Spark Worker {wildcards.scatteritem} to start..."
        sleep {params.attempt_sleep_time}
        num_attempts=1
        read -r MASTER_URL < {input}
        while true; do

            if [[ -e {params.spark_worker_log_file} ]]; then
                found=`grep -o "\(Worker: Successfully registered with master $MASTER_URL\)" {params.spark_worker_log_file} || true`

                if [[ ! -z $found ]]; then
                    echo "Spark Worker {wildcards.scatteritem} registered successfully"
                    touch {output}
                    break
                fi
            fi

            if (( $num_attempts > {params.max_attempts})); then
                echo "Couldn't find Spark worker {wildcards.scatteritem} after {params.max_attempts} attempts. Exiting."
                exit 2
            
            fi
            
            echo "Unable to find Spark worker {wildcards.scatteritem} registration. Waiting {params.attempt_sleep_time} seconds and retrying..."
            echo "(attempt $num_attempts/{params.max_attempts})"
            sleep {params.attempt_sleep_time}
            num_attempts=$((num_attempts + 1))

        done
        """<|MERGE_RESOLUTION|>--- conflicted
+++ resolved
@@ -117,14 +117,9 @@
     params:
         terminate_file_name=rules.terminate_spark.output,
         user=os.environ["USER"],
-<<<<<<< HEAD
-        cores=1
-        memory='1G'
-=======
         cores=config['spark_resources']['cpus_per_task'],
         mem=config['spark_resources']['mem_mb'],
 
->>>>>>> ae1a2d42
     container:
         "/mnt/team/simulation_science/priv/engineering/er_ecosystem/images/spark_cluster.sif"
     shell:
@@ -138,11 +133,7 @@
          mkdir -p "/tmp/spark_cluster_{params.user}"
 
         $SPARK_ROOT/bin/spark-class org.apache.spark.deploy.worker.Worker \
-<<<<<<< HEAD
-        --cores {params.cores} --memory {params.memory} \
-=======
         --cores {params.cores} --memory {params.mem} \
->>>>>>> ae1a2d42
         --webui-port $SPARK_WORKER_WEBUI_PORT \
         --work-dir /tmp/singularity_spark_{params.user}/spark_work \
         $MASTER_URL \
