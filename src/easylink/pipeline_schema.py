from pathlib import Path
from typing import Dict, List, Optional

import networkx as nx
from layered_config_tree import LayeredConfigTree

from easylink.graph_components import ImplementationGraph
from easylink.pipeline_schema_constants import ALLOWED_SCHEMA_PARAMS
from easylink.step import CompositeStep, Step


class PipelineSchema(CompositeStep):
    """
    A schema is a CompositeStep whose StephGraph determines all possible
    allowable pipelines.
    """

    def __repr__(self) -> str:
        return f"PipelineSchema.{self.name}"

    def set_step_config(self, parent_config: LayeredConfigTree) -> None:
        self._config = parent_config

<<<<<<< HEAD
    def get_pipeline_graph(self, pipeline_config: LayeredConfigTree) -> ImplementationGraph:
        """Resolve the PipelineSchema into a PipelineGraph."""
        return self.get_implementation_graph()

    @property
    def step_nodes(self) -> List[str]:
        """Return list of nodes tied to specific implementations."""
=======
    @property
    def step_nodes(self) -> List[str]:
        """Return list of nodes tied to specific steps."""
>>>>>>> e34fe073
        ordered_nodes = list(nx.topological_sort(self.step_graph))
        return [node for node in ordered_nodes if node != "input_data" and node != "results"]

    @property
    def steps(self) -> List[Step]:
        """Convenience property to get all steps in the graph."""
        return [self.step_graph.nodes[node]["step"] for node in self.step_nodes]

    @classmethod
    def _get_schemas(cls) -> List["PipelineSchema"]:
        """Creates the allowable schemas for the pipeline."""
        return [
            cls(name, nodes=nodes, edges=edges)
            for name, (nodes, edges) in ALLOWED_SCHEMA_PARAMS.items()
        ]

    def validate_inputs(self, input_data: Dict[str, Path]) -> Optional[List[str]]:
        "For each file slot used from the input data, validate the file's existence and properties."
        errors = {}
        for _, _, edge_attrs in self.step_graph.out_edges("input_data", data=True):
            validator = edge_attrs["input_slot"].validator
            for file in input_data.values():
                try:
                    validator(file)
                except FileNotFoundError as e:
                    errors[str(file)] = ["File not found."]
                except Exception as e:
                    errors[str(file)] = [e.args[0]]
        return errors


PIPELINE_SCHEMAS = PipelineSchema._get_schemas()<|MERGE_RESOLUTION|>--- conflicted
+++ resolved
@@ -21,19 +21,9 @@
     def set_step_config(self, parent_config: LayeredConfigTree) -> None:
         self._config = parent_config
 
-<<<<<<< HEAD
-    def get_pipeline_graph(self, pipeline_config: LayeredConfigTree) -> ImplementationGraph:
-        """Resolve the PipelineSchema into a PipelineGraph."""
-        return self.get_implementation_graph()
-
-    @property
-    def step_nodes(self) -> List[str]:
-        """Return list of nodes tied to specific implementations."""
-=======
     @property
     def step_nodes(self) -> List[str]:
         """Return list of nodes tied to specific steps."""
->>>>>>> e34fe073
         ordered_nodes = list(nx.topological_sort(self.step_graph))
         return [node for node in ordered_nodes if node != "input_data" and node != "results"]
 
