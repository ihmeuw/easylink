--- conflicted
+++ resolved
@@ -1,9 +1,5 @@
 from pathlib import Path
-<<<<<<< HEAD
-from typing import TYPE_CHECKING, Dict, List, Optional
-=======
 from typing import TYPE_CHECKING, Dict, Iterable, List, Optional
->>>>>>> e34fe073
 
 from layered_config_tree import LayeredConfigTree
 
@@ -26,21 +22,12 @@
         self,
         step_name: str,
         implementation_config: LayeredConfigTree,
-<<<<<<< HEAD
-        input_slots: dict[str, "InputSlot"] = {},
-        output_slots: dict[str, "OutputSlot"] = {},
-    ):
-        self.name = implementation_config.name
-        self.input_slots = input_slots
-        self.output_slots = output_slots
-=======
         input_slots: Iterable["InputSlot"] = (),
         output_slots: Iterable["OutputSlot"] = (),
     ):
         self.name = implementation_config.name
         self.input_slots = {slot.name: slot for slot in input_slots}
         self.output_slots = {slot.name: slot for slot in output_slots}
->>>>>>> e34fe073
         self.environment_variables = implementation_config.to_dict().get("configuration", {})
         self._metadata = self._load_metadata()
         self.metadata_step_name = self._metadata["step"]
@@ -95,13 +82,6 @@
 
 
 class NullImplementation:
-<<<<<<< HEAD
-    """A NullImplementation is used to represent a step that does not have an implementation."""
-
-    def __init__(self, name, input_slots, output_slots):
-        self.input_slots = input_slots
-        self.output_slots = output_slots
-=======
     """A NullImplementation is used to represent a step that does not have an implementation.
     For example, the IO steps in the pipeline schema do not correspond to implementations
     but ImplementationGraph requires an "implementation" attribute with input and output slots
@@ -114,5 +94,4 @@
         output_slots: Iterable["OutputSlot"] = (),
     ):
         self.input_slots = {slot.name: slot for slot in input_slots}
-        self.output_slots = {slot.name: slot for slot in output_slots}
->>>>>>> e34fe073
+        self.output_slots = {slot.name: slot for slot in output_slots}