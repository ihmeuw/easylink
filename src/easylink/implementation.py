from __future__ import annotations

from pathlib import Path
from typing import Iterable

from layered_config_tree import LayeredConfigTree

from easylink.graph_components import InputSlot, OutputSlot
from easylink.utilities import paths
from easylink.utilities.data_utils import load_yaml


class Implementation:
    """
    Implementations exist at a lower level than Steps. They are representations of the
    actual containers that will be executed for a particular step in the pipeline. This class
    contains information about what container to use, what environment variables to set
    inside the container, and some metadata about the container.
    """

    def __init__(
        self,
        schema_steps: list[str],
        implementation_config: LayeredConfigTree,
        input_slots: Iterable["InputSlot"] = (),
        output_slots: Iterable["OutputSlot"] = (),
        combined_name: str | None = None,
    ):
        self.name = implementation_config.name
        self.input_slots = {slot.name: slot for slot in input_slots}
        self.output_slots = {slot.name: slot for slot in output_slots}
        self._metadata = self._load_metadata()
<<<<<<< HEAD
        self.metadata_step_name = self._metadata["step"]
        self.environment_variables = self._get_env_vars(implementation_config)
        self.schema_step_name = step_name
=======
        self.metadata_steps = self._metadata["steps"]
        self.combined_name = combined_name
        self.schema_steps = schema_steps
>>>>>>> 87ef296f
        self.requires_spark = self._metadata.get("requires_spark", False)

    def __repr__(self) -> str:
        return f"Implementation.{self.step_name}.{self.name}"

    def validate(self) -> list[str]:
        """Validates individual Implementation instances. This is intended to be
        run from the Pipeline validate method.
        """
        logs = []
        logs = self._validate_expected_step(logs)
        logs = self._validate_container_exists(logs)
        return logs

    ##################
    # Helper methods #
    ##################

    def _load_metadata(self) -> dict[str, str]:
        metadata = load_yaml(paths.IMPLEMENTATION_METADATA)
        return metadata[self.name]

    def _validate_expected_step(self, logs: list[str]) -> list[str]:
        if not set(self.schema_steps) == set(self.metadata_steps):
            logs.append(
                f"Pipeline configuration nodes {self.schema_steps} do not match metadata steps {self.metadata_steps}."
            )
        return logs

    def _validate_container_exists(self, logs: list[str]) -> list[str]:
        err_str = f"Container '{self.singularity_image_path}' does not exist."
        if not Path(self.singularity_image_path).exists():
            logs.append(err_str)
        return logs

    def _get_env_vars(self, implementation_config: LayeredConfigTree) -> Dict[str, str]:
        env_vars = self._metadata.get("env", {})
        env_vars.update(implementation_config.to_dict().get("configuration", {}))
        return env_vars

    @property
    def singularity_image_path(self) -> str:
        return self._metadata["image_path"]

    @property
    def script_cmd(self) -> str:
        return self._metadata["script_cmd"]

    @property
    def outputs(self) -> dict[str, list[str]]:
        return self._metadata["outputs"]


class NullImplementation:
    """A NullImplementation is used to represent a step that does not have an implementation.
    For example, the IO steps in the pipeline schema do not correspond to implementations
    but ImplementationGraph requires an "implementation" attribute with input and output slots
    for each node."""

    def __init__(
        self,
        name: str,
        input_slots: Iterable["InputSlot"] = (),
        output_slots: Iterable["OutputSlot"] = (),
    ):
        self.name = name
        self.input_slots = {slot.name: slot for slot in input_slots}
        self.output_slots = {slot.name: slot for slot in output_slots}
        self.schema_steps = [self.name]
        self.combined_name = None<|MERGE_RESOLUTION|>--- conflicted
+++ resolved
@@ -30,15 +30,10 @@
         self.input_slots = {slot.name: slot for slot in input_slots}
         self.output_slots = {slot.name: slot for slot in output_slots}
         self._metadata = self._load_metadata()
-<<<<<<< HEAD
-        self.metadata_step_name = self._metadata["step"]
         self.environment_variables = self._get_env_vars(implementation_config)
-        self.schema_step_name = step_name
-=======
         self.metadata_steps = self._metadata["steps"]
         self.combined_name = combined_name
         self.schema_steps = schema_steps
->>>>>>> 87ef296f
         self.requires_spark = self._metadata.get("requires_spark", False)
 
     def __repr__(self) -> str:
@@ -74,7 +69,7 @@
             logs.append(err_str)
         return logs
 
-    def _get_env_vars(self, implementation_config: LayeredConfigTree) -> Dict[str, str]:
+    def _get_env_vars(self, implementation_config: LayeredConfigTree) -> dict[str, str]:
         env_vars = self._metadata.get("env", {})
         env_vars.update(implementation_config.to_dict().get("configuration", {}))
         return env_vars
