--- conflicted
+++ resolved
@@ -211,7 +211,6 @@
   script_cmd: python /dummy_step_2_for_output_dir_example.py
   outputs:
     step_2_main_output: result.parquet
-<<<<<<< HEAD
 dummy_pre-processing:
   steps:
   - pre-processing
@@ -226,7 +225,6 @@
   script_cmd: python /dummy_schema_alignment.py
   outputs:
     records: result.parquet
-=======
 splink_blocking_and_filtering:
   steps:
   - blocking_and_filtering
@@ -247,5 +245,4 @@
   image_path: /mnt/team/simulation_science/priv/engineering/er_ecosystem/images/zmbc/splink_links_to_clusters.sif
   script_cmd: python /splink_links_to_clusters.py
   outputs:
-    clusters: result.parquet
->>>>>>> 779d39d3
+    clusters: result.parquet