import copy
import itertools
from pathlib import Path
from typing import Dict, List, Tuple, Union

import networkx as nx

from easylink.configuration import Config
from easylink.graph_components import ImplementationGraph, InputSlot
from easylink.implementation import Implementation


class PipelineGraph(ImplementationGraph):
    """
    The Pipeline Graph is the structure of the pipeline. It is a DAG composed of
    Implementations and their file dependencies. The Pipeline Graph is created by
    "flattening" the Pipeline Schema (a nested Step Graph) with parameters set in
    the configuration.

    """

    def __init__(self, config: Config) -> None:
        super().__init__(incoming_graph_data=config.schema.get_implementation_graph())
        self.merge_joint_implementations()
        self.update_slot_filepaths(config)
        self = nx.freeze(self)

<<<<<<< HEAD
    @property
    def implementation_nodes(self) -> List[str]:
        """Return list of nodes tied to specific implementations."""
        ordered_nodes = list(nx.topological_sort(self))
        return [node for node in ordered_nodes if node != "input_data" and node != "results"]

    @property
    def implementations(self) -> List[Implementation]:
        """Convenience property to get all implementations in the graph."""
        return [self.nodes[node]["implementation"] for node in self.implementation_nodes]

    def merge_joint_implementations(self) -> None:
        joint_implementations_by_name = {
            joint_implementation.name: {
                "implemented_nodes": {
                    node
                    for node in self.implementation_nodes
                    if self.nodes[node]["implementation"].name == joint_implementation.name
                },
                "metadata_steps": set(joint_implementation.metadata_steps),
            }
            for joint_implementation in set(
                implementation
                for implementation in self.implementations
                if implementation.is_joint
            )
        }
        for (
            joint_implementation_name,
            implementation_dict,
        ) in joint_implementations_by_name.items():
            implemented_steps = {
                self.nodes[node]["implementation"].schema_step_name
                for node in implementation_dict["implemented_nodes"]
            }
            if implemented_steps != implementation_dict["metadata_steps"]:
                raise RuntimeError(
                    "Joint implementation doesn't match required number of steps."
                )

            return

=======
>>>>>>> 05787fc3
    def update_slot_filepaths(self, config: Config) -> None:
        """Fill graph edges with appropriate filepath information."""
        # Update input data edges to direct to correct filenames from config
        for source, sink, edge_attrs in self.out_edges("input_data", data=True):
            for edge_idx in self[source][sink]:
                if edge_attrs["output_slot"].name == "all":
                    self[source][sink][edge_idx]["filepaths"] = tuple(
                        str(path) for path in config.input_data.to_dict().values()
                    )
                else:
                    self[source][sink][edge_idx]["filepaths"] = (
                        str(config.input_data[edge_attrs["output_slot"].name]),
                    )

        # Update implementation nodes with yaml metadata
        for node in self.implementation_nodes:
            imp_outputs = self.nodes[node]["implementation"].outputs
            for source, sink, edge_attrs in self.out_edges(node, data=True):
                for edge_idx in self[node][sink]:
                    self[source][sink][edge_idx]["filepaths"] = (
                        str(
                            Path("intermediate")
                            / node
                            / imp_outputs[edge_attrs["output_slot"].name]
                        ),
                    )

    def get_input_slots(self, node: str) -> dict[str, dict[str, Union[str, list[str]]]]:
        """Get all of a node's input slots from edges."""
        input_slots = [
            edge_attrs["input_slot"] for _, _, edge_attrs in self.in_edges(node, data=True)
        ]
        filepaths_by_slot = [
            list(edge_attrs["filepaths"])
            for _, _, edge_attrs in self.in_edges(node, data=True)
        ]
        return self.condense_input_slots(input_slots, filepaths_by_slot)

    @staticmethod
    def condense_input_slots(
        input_slots: List[InputSlot], filepaths_by_slot: List[str]
    ) -> Dict[str, dict[str, Union[str, list[str]]]]:
        condensed_slot_dict = {}
        for input_slot, filepaths in zip(input_slots, filepaths_by_slot):
            slot_name, env_var, validator = (
                input_slot.name,
                input_slot.env_var,
                input_slot.validator,
            )
            if slot_name in condensed_slot_dict:
                if env_var != condensed_slot_dict[slot_name]["env_var"]:
                    raise ValueError(
                        f"Duplicate slot name {slot_name} with different env vars."
                    )
                if validator != condensed_slot_dict[slot_name]["validator"]:
                    raise ValueError(
                        f"Duplicate slot name {slot_name} with different validators."
                    )
                condensed_slot_dict[slot_name]["filepaths"].extend(filepaths)
            else:
                condensed_slot_dict[slot_name] = {
                    "env_var": env_var,
                    "validator": validator,
                    "filepaths": filepaths,
                }
        return condensed_slot_dict

    def get_input_output_files(self, node: str) -> Tuple[List[str], List[str]]:
        """Get all of a node's input and output files from edges."""
        input_files = list(
            itertools.chain.from_iterable(
                [
                    edge_attrs["filepaths"]
                    for _, _, edge_attrs in self.in_edges(node, data=True)
                ]
            )
        )
        output_files = list(
            itertools.chain.from_iterable(
                [
                    edge_attrs["filepaths"]
                    for _, _, edge_attrs in self.out_edges(node, data=True)
                ]
            )
        )
        return input_files, output_files

    def spark_is_required(self) -> bool:
        """Check if the pipeline requires spark resources."""
        return any([implementation.requires_spark for implementation in self.implementations])<|MERGE_RESOLUTION|>--- conflicted
+++ resolved
@@ -24,18 +24,6 @@
         self.merge_joint_implementations()
         self.update_slot_filepaths(config)
         self = nx.freeze(self)
-
-<<<<<<< HEAD
-    @property
-    def implementation_nodes(self) -> List[str]:
-        """Return list of nodes tied to specific implementations."""
-        ordered_nodes = list(nx.topological_sort(self))
-        return [node for node in ordered_nodes if node != "input_data" and node != "results"]
-
-    @property
-    def implementations(self) -> List[Implementation]:
-        """Convenience property to get all implementations in the graph."""
-        return [self.nodes[node]["implementation"] for node in self.implementation_nodes]
 
     def merge_joint_implementations(self) -> None:
         joint_implementations_by_name = {
@@ -68,8 +56,6 @@
 
             return
 
-=======
->>>>>>> 05787fc3
     def update_slot_filepaths(self, config: Config) -> None:
         """Fill graph edges with appropriate filepath information."""
         # Update input data edges to direct to correct filenames from config
