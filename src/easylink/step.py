from __future__ import annotations

import copy
from abc import ABC, abstractmethod
from collections import defaultdict
from typing import Iterable

from layered_config_tree import LayeredConfigTree

from easylink.graph_components import (
    EdgeParams,
    ImplementationGraph,
    InputSlot,
    InputSlotMapping,
    OutputSlot,
    OutputSlotMapping,
    SlotMapping,
    StepGraph,
)
from easylink.implementation import Implementation, NullImplementation
from easylink.utilities import paths
from easylink.utilities.data_utils import load_yaml


class ConfigurationState(ABC):
    """
    Configuration States define the exact pipeline configuration state for a given step, including the
    strategy required to get the implementation graph from the step. There are two possible configured
    step states: "Leaf" and "Non-Leaf".
    """

    def __init__(
        self,
        step: Step,
        pipeline_config: LayeredConfigTree,
        input_data_config: LayeredConfigTree,
    ):
        self._step = step
        self.pipeline_config = pipeline_config
        self.input_data_config = input_data_config

    @abstractmethod
    def get_implementation_graph(self) -> ImplementationGraph:
        """Resolve the graph composed of Steps into a graph composed of Implementations."""
        pass

    @abstractmethod
    def get_implementation_edges(self, edge: EdgeParams) -> list[EdgeParams]:
        """Propagate edges of StepGraph to ImplementationGraph."""
        pass


class LeafConfigurationState(ConfigurationState):
    """Leaf State corresponds to a leaf node in the pipeline graph that is implemented by a single implementation."""

    def get_implementation_graph(self) -> ImplementationGraph:
        implementation_graph = ImplementationGraph()
        """Return a single node with an implementation attribute."""
        implementation_config = self.pipeline_config["implementation"]
        implementation_node_name = self._step.implementation_node_name
        implementation = Implementation(
            step_name=self._step.step_name,
            implementation_config=implementation_config,
            input_slots=self._step.input_slots.values(),
            output_slots=self._step.output_slots.values(),
        )
        implementation_graph.add_node_from_implementation(
            implementation_node_name,
            implementation=implementation,
        )
        return implementation_graph

    def get_implementation_edges(self, edge: EdgeParams) -> list[EdgeParams]:
        implementation_edges = []
        if edge.source_node == self._step.name:
            mappings = [
                mapping
                for mapping in self._step.implementation_slot_mappings()["output"]
                if mapping.parent_slot == edge.output_slot
            ]
            for mapping in mappings:
                imp_edge = mapping.remap_edge(edge)
                implementation_edges.append(imp_edge)

        elif edge.target_node == self._step.name:
            mappings = [
                mapping
                for mapping in self._step.implementation_slot_mappings()["input"]
                if mapping.parent_slot == edge.input_slot
            ]
            for mapping in mappings:
                if (
                    "input_data_file" in self.pipeline_config
                    and edge.source_node == "pipeline_graph_input_data"
                ):
                    edge.output_slot = self.pipeline_config["input_data_file"]
                imp_edge = mapping.remap_edge(edge)
                implementation_edges.append(imp_edge)
        else:
            raise ValueError(f"Step {self._step.name} not in edge {edge}")
        if not implementation_edges:
            raise ValueError(f"No edges found for Step {self._step.name} in edge {edge}")
        return implementation_edges


class NonLeafConfigurationState(ConfigurationState):
    """A Non-Leaf State is selected when a step has a non-trivial step graph and has been configured
    to use the step graph (e.g. through a configuration key in the pipeline specification yaml).
    """

    def __init__(
        self,
        step: Step,
        pipeline_config: LayeredConfigTree,
        input_data_config: LayeredConfigTree,
    ):
        super().__init__(step, pipeline_config, input_data_config)
        if not step.step_graph:
            raise ValueError(
                f"NonLeafConfigurationState requires a subgraph upon which to operate, but Step {step.name} has no step graph."
            )
        self.configure_subgraph_steps()

    def get_implementation_graph(self) -> ImplementationGraph:
        """Call get_implementation_graph on each subgraph node and update the graph."""
        implementation_graph = ImplementationGraph()
        self.update_nodes(implementation_graph)
        self.update_edges(implementation_graph)
        return implementation_graph

    def update_nodes(self, implementation_graph: ImplementationGraph) -> None:
        for node in self._step.step_graph.nodes:
            step = self._step.step_graph.nodes[node]["step"]
            implementation_graph.update(step.get_implementation_graph())

    def update_edges(self, implementation_graph: ImplementationGraph) -> None:
        for source, target, edge_attrs in self._step.step_graph.edges(data=True):
            all_edges = []
            edge = EdgeParams.from_graph_edge(source, target, edge_attrs)
            parent_source_step = self._step.step_graph.nodes[source]["step"]
            parent_target_step = self._step.step_graph.nodes[target]["step"]

            source_edges = parent_source_step.get_implementation_edges(edge)
            for source_edge in source_edges:
                for target_edge in parent_target_step.get_implementation_edges(source_edge):
                    all_edges.append(target_edge)

            for edge in all_edges:
                implementation_graph.add_edge_from_params(edge)

    def get_implementation_edges(self, edge: EdgeParams) -> list[EdgeParams]:
        implementation_edges = []
        if edge.source_node == self._step.name:
            mappings = [
                mapping
                for mapping in self._step.slot_mappings["output"]
                if mapping.parent_slot == edge.output_slot
            ]
            for mapping in mappings:
                new_edge = mapping.remap_edge(edge)
                new_step = self._step.step_graph.nodes[mapping.child_node]["step"]
                imp_edges = new_step.get_implementation_edges(new_edge)
                implementation_edges.extend(imp_edges)

        elif edge.target_node == self._step.name:
            mappings = [
                mapping
                for mapping in self._step.slot_mappings["input"]
                if mapping.parent_slot == edge.input_slot
            ]
            for mapping in mappings:
                new_edge = mapping.remap_edge(edge)
                new_step = self._step.step_graph.nodes[mapping.child_node]["step"]
                imp_edges = new_step.get_implementation_edges(new_edge)
                implementation_edges.extend(imp_edges)
        else:
            raise ValueError(f" {self._step.name} not in edge {edge}")
        if not implementation_edges:
            raise ValueError(f"No edges found for {self._step.name} in edge {edge}")
        return implementation_edges

<<<<<<< HEAD
    def implementation_slot_mappings(self) -> dict[str, list[SlotMapping]]:
        return {
            "input": [
                InputSlotMapping(slot, self.get_implementation_node_name(), slot)
                for slot in self.input_slots
            ],
            "output": [
                OutputSlotMapping(slot, self.get_implementation_node_name(), slot)
                for slot in self.output_slots
            ],
        }

    def get_implementation_node_name(self) -> str:
        """Resolve a sensible unique node name for the implementation graph.
        This method compares the step node names with the step names through the step hierarchy and
        uses the full suffix of step names starting from wherever the two first differ. For example,
        loop steps may have multiple loops with the same implementation and step, e.g. "step_3" and "step_3_python_pandas".
        If we have node names step_3_loop_1 step_3_python_pandas the resulting implementation node name
        will be step_3_loop_1_step_3_python_pandas. If all the node names and step names match, we have not
        introduced any step degeneracies with e.g. loops or multiples, and we can simply use the implementation
        name."""
        step = self
        implementation_name = self.config["implementation"]["name"]
        implementation_metadata = load_yaml(paths.IMPLEMENTATION_METADATA)[
            implementation_name
        ]
        is_joint = len(implementation_metadata["steps"]) > 1
        node_names = []
        step_names = []
        while step:
            node_names.append(step.name)
            step_names.append(step.step_name)
            step = step.parent_step

        implementation_names = []
        step_names.reverse()
        node_names.reverse()
        for i, (step_name, node_name) in enumerate(zip(step_names, node_names)):
            if step_name != node_name:
                implementation_names = node_names[i:]
                break
        if is_joint:
            implementation_names.append(step_names[-1])
        implementation_names.append(self.config["implementation"]["name"])
        return "_".join(implementation_names)
=======
    def configure_subgraph_steps(self) -> None:
        for node in self._step.step_graph.nodes:
            step = self._step.step_graph.nodes[node]["step"]
            step.set_configuration_state(self.pipeline_config, self.input_data_config)
>>>>>>> 05787fc3


class Step:
    """Steps contain information about the purpose of the interoperable elements of
    the sequence called a *Pipeline* and how those elements relate to one another.
    In turn, steps are implemented by Implementations, such that each step may have
    several implementations but each implementation must have exactly one step.
    In a sense, steps contain metadata about the implementations to which they relate.
    """

    def __init__(
        self,
        step_name: str,
        name: str = None,
        input_slots: Iterable[InputSlot] = (),
        output_slots: Iterable[OutputSlot] = (),
        nodes: Iterable[Step] = (),
        edges: Iterable[EdgeParams] = (),
        input_slot_mappings: Iterable[InputSlotMapping] = (),
        output_slot_mappings: Iterable[OutputSlotMapping] = (),
    ) -> None:
        self.name = name if name else step_name
        self.step_name = step_name
        self.input_slots = {slot.name: slot for slot in input_slots}
        self.output_slots = {slot.name: slot for slot in output_slots}
        self.nodes = nodes
        for node in self.nodes:
            node.set_parent_step(self)
        self.edges = edges
        self.step_graph = self._get_step_graph(nodes, edges)
        self.slot_mappings = {
            "input": list(input_slot_mappings),
            "output": list(output_slot_mappings),
        }
        self.parent_step = None
        self._configuration_state = None

    @property
    def config_key(self):
        return None

    @property
    def configuration_state(self) -> ConfigurationState:
        if self._configuration_state is None:
            raise ValueError(
                f"Step {self.name}'s configuration_state was invoked before being set"
            )
        return self._configuration_state

    def validate_leaf(self, step_config: LayeredConfigTree) -> dict[str, list[str]]:
        errors = {}
        metadata = load_yaml(paths.IMPLEMENTATION_METADATA)
        if not "implementation" in step_config:
            errors[f"step {self.name}"] = [
                "The step configuration does not contain an 'implementation' key."
            ]
        elif not "name" in step_config["implementation"]:
            errors[f"step {self.name}"] = [
                "The implementation configuration does not contain a 'name' key."
            ]
        elif not step_config["implementation"]["name"] in metadata:
            errors[f"step {self.name}"] = [
                f"Implementation '{step_config['implementation']['name']}' is not supported. "
                f"Supported implementations are: {list(metadata.keys())}."
            ]
        return errors

    def validate_nonleaf(
        self, step_config: LayeredConfigTree, input_data_config: LayeredConfigTree
    ) -> dict[str, list[str]]:
        errors = {}
        for node in self.step_graph.nodes:
            step = self.step_graph.nodes[node]["step"]
            if isinstance(step, IOStep):
                continue
            if step.name not in step_config:
                step_errors = {f"step {step.name}": [f"The step is not configured."]}
            else:
                step_errors = step.validate_step(step_config[step.name], input_data_config)
            if step_errors:
                errors.update(step_errors)
        extra_steps = set(step_config.keys()) - set(self.step_graph.nodes)
        for extra_step in extra_steps:
            errors[f"step {extra_step}"] = [f"{extra_step} is not a valid step."]
        return errors

    def validate_step(
        self, step_config: LayeredConfigTree, input_data_config: LayeredConfigTree
    ) -> dict[str, list[str]]:
        if len(self.step_graph.nodes) == 0:
            return self.validate_leaf(step_config)
        elif self.config_key in step_config:
            return self.validate_nonleaf(step_config[self.config_key], input_data_config)
        else:
            return self.validate_leaf(step_config)

    def get_implementation_graph(self) -> ImplementationGraph:
        return self.configuration_state.get_implementation_graph()

    def get_implementation_edges(self, edge: EdgeParams) -> list[EdgeParams]:
        return self.configuration_state.get_implementation_edges(edge)

    def set_parent_step(self, step: Step) -> None:
        self.parent_step = step

    def get_state_config(self, step_config: LayeredConfigTree) -> None:
        return (
            step_config
            if not self.config_key in step_config
            else step_config[self.config_key]
        )

    def set_configuration_state(
        self, parent_config: LayeredConfigTree, input_data_config: LayeredConfigTree
    ) -> None:
        step_config = parent_config[self.name]
        state_config = self.get_state_config(step_config)
        if self.config_key is not None and self.config_key in step_config:
            self._configuration_state = NonLeafConfigurationState(
                self, state_config, input_data_config
            )
        else:
            self._configuration_state = LeafConfigurationState(
                self, state_config, input_data_config
            )

    def _get_step_graph(self, nodes: list[Step], edges: list[EdgeParams]) -> StepGraph:
        """Create a StepGraph from the nodes and edges the step was initialized with."""
        step_graph = StepGraph()
        for step in nodes:
            step_graph.add_node_from_step(step)
        for edge in edges:
            step_graph.add_edge_from_params(edge)
        return step_graph

    @property
    def implementation_node_name(self) -> str:
        """Resolve a sensible unique node name for the implementation graph.
        This method compares the step node names with the step names through the step hierarchy and
        uses the full suffix of step names starting from wherever the two first differ. For example,
        loop steps may have multiple loops with the same implementation and step, e.g. "step_3" and "step_3_python_pandas".
        If we have node names step_3_loop_1 step_3_python_pandas the resulting implementation node name
        will be step_3_loop_1_step_3_python_pandas. If all the node names and step names match, we have not
        introduced any step degeneracies with e.g. loops or multiples, and we can simply use the implementation
        name."""
        step = self
        node_names = []
        step_names = []
        while step:
            node_names.append(step.name)
            step_names.append(step.step_name)
            step = step.parent_step

        implementation_names = []
        step_names.reverse()
        node_names.reverse()
        for i, (step_name, node_name) in enumerate(zip(step_names, node_names)):
            if step_name != node_name:
                implementation_names = node_names[i:]
                break
        implementation_names.append(
            self.configuration_state.pipeline_config["implementation"]["name"]
        )
        return "_".join(implementation_names)

    def implementation_slot_mappings(self) -> dict[str, list[SlotMapping]]:
        return {
            "input": [
                InputSlotMapping(slot, self.implementation_node_name, slot)
                for slot in self.input_slots
            ],
            "output": [
                OutputSlotMapping(slot, self.implementation_node_name, slot)
                for slot in self.output_slots
            ],
        }


class IOStep(Step):
    """"""

    @property
    def implementation_node_name(self) -> str:
        return self.name

    def validate_step(
        self, step_config: LayeredConfigTree, input_data_config: LayeredConfigTree
    ) -> dict[str, list[str]]:
        return {}

    def set_configuration_state(
        self, parent_config: LayeredConfigTree, input_data_config: LayeredConfigTree
    ) -> None:
        self._configuration_state = LeafConfigurationState(
            self, parent_config, input_data_config
        )

    def get_implementation_graph(self) -> ImplementationGraph:
        """Add a single node to the graph based on step name."""
        implementation_graph = ImplementationGraph()
        implementation_graph.add_node_from_implementation(
            self.name,
            implementation=NullImplementation(
                self.name, self.input_slots.values(), self.output_slots.values()
            ),
        )
        return implementation_graph


class InputStep(IOStep):
    def __init__(
        self,
        output_slots: Iterable[InputSlot] = (OutputSlot("all"),),
    ) -> None:
        super().__init__(step_name="input_data", output_slots=output_slots)

    def set_configuration_state(
        self, parent_config: LayeredConfigTree, input_data_config: LayeredConfigTree
    ) -> None:
        """Configure the step against the pipeline configuration and input data."""
        super().set_configuration_state(parent_config, input_data_config)
        for input_data_key in input_data_config:
            self.output_slots[input_data_key] = OutputSlot(name=input_data_key)


class OutputStep(IOStep):
    def __init__(self, input_slots: Iterable[InputSlot]) -> None:
        super().__init__("results", input_slots=input_slots)


class HierarchicalStep(Step):
    """A HierarchicalStep can be a single implementation or several 'substeps'. This requires
    a "substeps" key in the step configuration. If no substeps key is present, it will be treated as
    a single implemented step."""

    @property
    def config_key(self):
        return "substeps"


class TemplatedStep(Step):
    """TemplatedStep is a class of step that transforms a template step into multiple instances according to
    a specified transformation rule and the user-specified configuration."""

    def __init__(
        self,
        template_step: Step,
    ) -> None:
        super().__init__(
            template_step.step_name,
            template_step.name,
            template_step.input_slots.values(),
            template_step.output_slots.values(),
        )
        self.template_step = template_step
        self.template_step.set_parent_step(self)

    @property
    @abstractmethod
    def node_prefix(self) -> str:
        pass

    @abstractmethod
    def _update_step_graph(self, state_config) -> StepGraph:
        pass

    @abstractmethod
    def _update_slot_mappings(self, state_config) -> dict[str, list[SlotMapping]]:
        """Get the appropriate slot mappings based on the number of parallel copies
        and the existing input and output slots."""
        pass

    def validate_step(
        self, step_config: LayeredConfigTree, input_data_config: LayeredConfigTree
    ) -> dict[str, list[str]]:
        if not self.config_key in step_config:
            return self.template_step.validate_step(step_config, input_data_config)

        sub_config = step_config[self.config_key]

        if not isinstance(sub_config, list):
            return {
                f"step {self.name}": [
                    f"{self.node_prefix.capitalize()} instances must be formatted as a sequence in the pipeline configuration."
                ]
            }

        if len(sub_config) == 0:
            return {
                f"step {self.name}": [
                    f"No {self.node_prefix} instances configured under '{self.config_key}' key."
                ]
            }

        errors = defaultdict(dict)
        for i, parallel_config in enumerate(sub_config):
            parallel_errors = {}
            input_data_file = parallel_config.get("input_data_file")
            if input_data_file and not input_data_file in input_data_config:
                parallel_errors["Input Data Key"] = [
                    f"Input data file '{input_data_file}' not found in input data configuration."
                ]
            parallel_errors.update(
                self.template_step.validate_step(parallel_config, input_data_config)
            )
            if parallel_errors:
                errors[f"step {self.name}"][f"{self.node_prefix}_{i+1}"] = parallel_errors
        return errors

    def get_state_config(self, step_config: LayeredConfigTree) -> None:
        if self.config_key in step_config:
            expanded_step_config = LayeredConfigTree()
            for i, sub_config in enumerate(step_config[self.config_key]):
                expanded_step_config.update(
                    {f"{self.name}_{self.node_prefix}_{i+1}": sub_config}
                )
            return expanded_step_config
        return step_config

    def set_configuration_state(self, parent_config, input_data_config):
        num_repeats = len(self.get_state_config(parent_config[self.name]))
        self.step_graph = self._update_step_graph(num_repeats)
        self.slot_mappings = self._update_slot_mappings(num_repeats)
        super().set_configuration_state(parent_config, input_data_config)


class LoopStep(TemplatedStep):
    """A LoopStep allows a user to loop a single step or a sequence of steps a user-configured number of times."""

    def __init__(
        self,
        template_step: Step = None,
        self_edges: Iterable[EdgeParams] = (),
    ) -> None:
        super().__init__(template_step)
        self.self_edges = self_edges

    @property
    def config_key(self):
        return "iterate"

    @property
    def node_prefix(self):
        return "loop"

    def _update_step_graph(self, num_repeats) -> StepGraph:
        """Make N copies of the iterated graph and chain them together according
        to the self edges."""
        graph = StepGraph()
        nodes = []
        edges = []

        for i in range(num_repeats):
            self.template_step.parent_step = None
            updated_step = copy.deepcopy(self.template_step)
            updated_step.set_parent_step(self)
            updated_step.name = f"{self.name}_{self.node_prefix}_{i+1}"
            nodes.append(updated_step)
            if i > 0:
                for self_edge in self.self_edges:
                    source_node = f"{self.name}_{self.node_prefix}_{i}"
                    target_node = f"{self.name}_{self.node_prefix}_{i+1}"
                    edge = EdgeParams(
                        source_node=source_node,
                        target_node=target_node,
                        input_slot=self_edge.input_slot,
                        output_slot=self_edge.output_slot,
                    )
                    edges.append(edge)

        for node in nodes:
            graph.add_node_from_step(node)
        for edge in edges:
            graph.add_edge_from_params(edge)
        return graph

    def _update_slot_mappings(self, num_repeats) -> dict:
        """Get the appropriate slot mappings based on the number of loops
        and the non-self-edge input and output slots."""
        input_mappings = []
        self_edge_input_slots = {edge.input_slot for edge in self.self_edges}
        external_input_slots = self.input_slots.keys() - self_edge_input_slots
        for input_slot in self_edge_input_slots:
            input_mappings.append(
                InputSlotMapping(input_slot, f"{self.name}_{self.node_prefix}_1", input_slot)
            )
        for input_slot in external_input_slots:
            input_mappings.extend(
                [
                    InputSlotMapping(
                        input_slot, f"{self.name}_{self.node_prefix}_{n+1}", input_slot
                    )
                    for n in range(num_repeats)
                ]
            )
        output_mappings = [
            OutputSlotMapping(slot, f"{self.name}_{self.node_prefix}_{num_repeats}", slot)
            for slot in self.output_slots
        ]
        return {"input": input_mappings, "output": output_mappings}


class ParallelStep(TemplatedStep):
    """A ParallelStep allows a user to run a sequence of steps in parallel."""

    @property
    def config_key(self):
        return "parallel"

    @property
    def node_prefix(self):
        return "parallel_split"

    def _update_step_graph(self, num_repeats) -> StepGraph:
        """Make N copies of the template step that are independent and contain the same edges as the
        current step"""
        graph = StepGraph()

        for i in range(num_repeats):
            self.template_step.parent_step = None
            updated_step = copy.deepcopy(self.template_step)
            updated_step.set_parent_step(self)
            updated_step.name = f"{self.name}_{self.node_prefix}_{i+1}"
            graph.add_node_from_step(updated_step)
        return graph

    def _update_slot_mappings(self, num_repeats) -> dict[str, list[SlotMapping]]:
        """Get the appropriate slot mappings based on the number of parallel copies
        and the existing input and output slots."""
        input_mappings = [
            InputSlotMapping(slot, f"{self.name}_{self.node_prefix}_{n+1}", slot)
            for n in range(num_repeats)
            for slot in self.input_slots
        ]
        output_mappings = [
            OutputSlotMapping(slot, f"{self.name}_{self.node_prefix}_{n+1}", slot)
            for n in range(num_repeats)
            for slot in self.output_slots
        ]
        return {"input": input_mappings, "output": output_mappings}<|MERGE_RESOLUTION|>--- conflicted
+++ resolved
@@ -179,58 +179,10 @@
             raise ValueError(f"No edges found for {self._step.name} in edge {edge}")
         return implementation_edges
 
-<<<<<<< HEAD
-    def implementation_slot_mappings(self) -> dict[str, list[SlotMapping]]:
-        return {
-            "input": [
-                InputSlotMapping(slot, self.get_implementation_node_name(), slot)
-                for slot in self.input_slots
-            ],
-            "output": [
-                OutputSlotMapping(slot, self.get_implementation_node_name(), slot)
-                for slot in self.output_slots
-            ],
-        }
-
-    def get_implementation_node_name(self) -> str:
-        """Resolve a sensible unique node name for the implementation graph.
-        This method compares the step node names with the step names through the step hierarchy and
-        uses the full suffix of step names starting from wherever the two first differ. For example,
-        loop steps may have multiple loops with the same implementation and step, e.g. "step_3" and "step_3_python_pandas".
-        If we have node names step_3_loop_1 step_3_python_pandas the resulting implementation node name
-        will be step_3_loop_1_step_3_python_pandas. If all the node names and step names match, we have not
-        introduced any step degeneracies with e.g. loops or multiples, and we can simply use the implementation
-        name."""
-        step = self
-        implementation_name = self.config["implementation"]["name"]
-        implementation_metadata = load_yaml(paths.IMPLEMENTATION_METADATA)[
-            implementation_name
-        ]
-        is_joint = len(implementation_metadata["steps"]) > 1
-        node_names = []
-        step_names = []
-        while step:
-            node_names.append(step.name)
-            step_names.append(step.step_name)
-            step = step.parent_step
-
-        implementation_names = []
-        step_names.reverse()
-        node_names.reverse()
-        for i, (step_name, node_name) in enumerate(zip(step_names, node_names)):
-            if step_name != node_name:
-                implementation_names = node_names[i:]
-                break
-        if is_joint:
-            implementation_names.append(step_names[-1])
-        implementation_names.append(self.config["implementation"]["name"])
-        return "_".join(implementation_names)
-=======
     def configure_subgraph_steps(self) -> None:
         for node in self._step.step_graph.nodes:
             step = self._step.step_graph.nodes[node]["step"]
             step.set_configuration_state(self.pipeline_config, self.input_data_config)
->>>>>>> 05787fc3
 
 
 class Step:
@@ -367,7 +319,19 @@
         return step_graph
 
     @property
-    def implementation_node_name(self) -> str:
+    def implementation_slot_mappings(self) -> dict[str, list[SlotMapping]]:
+        return {
+            "input": [
+                InputSlotMapping(slot, self.get_implementation_node_name(), slot)
+                for slot in self.input_slots
+            ],
+            "output": [
+                OutputSlotMapping(slot, self.get_implementation_node_name(), slot)
+                for slot in self.output_slots
+            ],
+        }
+
+    def get_implementation_node_name(self) -> str:
         """Resolve a sensible unique node name for the implementation graph.
         This method compares the step node names with the step names through the step hierarchy and
         uses the full suffix of step names starting from wherever the two first differ. For example,
@@ -377,6 +341,11 @@
         introduced any step degeneracies with e.g. loops or multiples, and we can simply use the implementation
         name."""
         step = self
+        implementation_name = self.config["implementation"]["name"]
+        implementation_metadata = load_yaml(paths.IMPLEMENTATION_METADATA)[
+            implementation_name
+        ]
+        is_joint = len(implementation_metadata["steps"]) > 1
         node_names = []
         step_names = []
         while step:
@@ -391,9 +360,9 @@
             if step_name != node_name:
                 implementation_names = node_names[i:]
                 break
-        implementation_names.append(
-            self.configuration_state.pipeline_config["implementation"]["name"]
-        )
+        if is_joint:
+            implementation_names.append(step_names[-1])
+        implementation_names.append(self.config["implementation"]["name"])
         return "_".join(implementation_names)
 
     def implementation_slot_mappings(self) -> dict[str, list[SlotMapping]]:
