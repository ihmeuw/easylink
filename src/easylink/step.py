import copy
from abc import ABC, abstractmethod
from collections import defaultdict
from typing import Dict, List

import networkx as nx
from layered_config_tree import LayeredConfigTree

from easylink.graph_components import (
    Edge,
    ImplementationGraph,
    InputSlot,
    InputSlotMapping,
    OutputSlot,
    OutputSlotMapping,
    SlotMapping,
    StepGraph,
)
from easylink.implementation import Implementation, NullImplementation
from easylink.utilities import paths
from easylink.utilities.data_utils import load_yaml


class Step(ABC):
    """Steps contain information about the purpose of the interoperable elements of
    the sequence called a *Pipeline* and how those elements relate to one another.
    In turn, steps are implemented by Implementations, such that each step may have
    several implementations but each implementation must have exactly one step.
    In a sense, steps contain metadata about the implementations to which they relate.
    """

    def __init__(
        self,
        step_name: str,
        name: str = None,
        input_slots: List[InputSlot] = [],
        output_slots: List[OutputSlot] = [],
    ) -> None:
        self.name = name if name else step_name
        self.step_name = step_name
        self.input_slots = {slot.name: slot for slot in input_slots}
        self.output_slots = {slot.name: slot for slot in output_slots}
        self.parent_step = None
        self._config = None

    @property
    def config(self) -> LayeredConfigTree:
        if self._config is None:
            raise ValueError(f"Step {self.name}'s config was invoked before being set")
        return self._config
<<<<<<< HEAD

    @abstractmethod
    def validate_step(
        self, step_config: LayeredConfigTree, input_data_config: LayeredConfigTree
    ) -> Dict[str, List[str]]:
        """Validate the step against the pipeline configuration."""
        pass

    @abstractmethod
    def set_step_config(self, parent_config: LayeredConfigTree) -> None:
        pass

    @abstractmethod
    def configure_step(
        self, step_config: LayeredConfigTree, input_data_config: LayeredConfigTree
    ) -> None:
        """Configure the step against the pipeline configuration and input data."""
        pass

    @abstractmethod
    def get_implementation_graph(self) -> ImplementationGraph:
        """Resolve the graph composed of Steps into a graph composed of Implementations."""
        pass
=======

    def set_step_config(self, parent_config: LayeredConfigTree) -> None:
        self._config = parent_config[self.name]
>>>>>>> 68ad882e

    @abstractmethod
    def get_implementation_edges(self, edge: Edge) -> List[Edge]:
        """Propagate edges of StepGraph to ImplementationGraph."""
        pass

<<<<<<< HEAD
    def set_parent_step(self, step) -> None:
        self.parent_step = step

=======
    @abstractmethod
    def update_implementation_graph(self, graph: nx.MultiDiGraph) -> None:
        """Resolve the graph composed of Steps into a graph composed of Implementations."""
        pass

    def set_parent_step(self, step):
        self.parent_step = step

    def configure_step(self, step_config: LayeredConfigTree) -> None:
        self.set_step_config(step_config)

>>>>>>> 68ad882e

class IOStep(Step):
    """"""

    @property
    def implementation_graph_node_name(self):
        return "pipeline_graph_" + self.name

    def validate_step(
        self, step_config: LayeredConfigTree, input_data_config: LayeredConfigTree
    ) -> Dict[str, List[str]]:
        return {}

    def set_step_config(self, parent_config: LayeredConfigTree):
        self._config = parent_config

<<<<<<< HEAD
    def configure_step(
        self, step_config: LayeredConfigTree, input_data_config: LayeredConfigTree
    ) -> None:
        self.set_step_config(step_config)

    def get_implementation_graph(self) -> ImplementationGraph:
        """Add a single node to the graph based on step name."""
        implementation_graph = ImplementationGraph()
        implementation_graph.add_node_from_impl(
            self.implementation_graph_node_name,
            implementation=NullImplementation(
                self.implementation_graph_node_name, self.input_slots, self.output_slots
            ),
        )
        return implementation_graph

    def get_implementation_edges(self, edge: Edge) -> Edge:
        implementation_edges = []
        if edge.source_node == self.name:
            mappings = [
                mapping
                for mapping in self.implementation_slot_mappings()["output"]
                if mapping.parent_slot == edge.output_slot
            ]
            for mapping in mappings:
                imp_edge = mapping.propagate_edge(edge)
                implementation_edges.append(imp_edge)

        elif edge.target_node == self.name:
            mappings = [
                mapping
                for mapping in self.implementation_slot_mappings()["input"]
                if mapping.parent_slot == edge.input_slot
            ]
            for mapping in mappings:
                imp_edge = mapping.propagate_edge(edge)
                implementation_edges.append(imp_edge)
        else:
            raise ValueError(f"IOStep {self.name} not in edge {edge}")
        if not implementation_edges:
            raise ValueError(f"No edges found for IOStep {self.name} in edge {edge}")
        return implementation_edges

    def implementation_slot_mappings(self) -> Dict[str, List[SlotMapping]]:
        return {
            "input": [
                InputSlotMapping(slot, self.implementation_graph_node_name, slot)
                for slot in self.input_slots
            ],
            "output": [
                OutputSlotMapping(slot, self.implementation_graph_node_name, slot)
                for slot in self.output_slots
            ],
        }


class InputStep(IOStep):
    def configure_step(
        self, step_config: LayeredConfigTree, input_data_config: LayeredConfigTree
    ) -> None:
        """Configure the step against the pipeline configuration and input data."""
        self.set_step_config(step_config)
        for input_data_key in input_data_config:
            self.output_slots[input_data_key] = OutputSlot(name=input_data_key)
=======
    def update_implementation_graph(self, graph: nx.MultiDiGraph) -> None:
        """Add a single node to the graph based on step name."""
        graph.add_node(self.pipeline_graph_node_name)
        self.update_edges(graph)
        graph.remove_node(self.name)

    def update_edges(self, graph: nx.MultiDiGraph) -> None:
        """Add edges to/from self to replace the edges from the current step"""
        for _, sink, edge_attrs in graph.out_edges(self.name, data=True):
            graph.add_edge(
                self.pipeline_graph_node_name,
                sink,
                input_slot=edge_attrs["input_slot"],
                output_slot=edge_attrs["output_slot"],
            )

        for source, _, edge_attrs in graph.in_edges(self.name, data=True):
            graph.add_edge(
                source,
                self.pipeline_graph_node_name,
                input_slot=edge_attrs["input_slot"],
                output_slot=edge_attrs["output_slot"],
            )
>>>>>>> 68ad882e


class BasicStep(Step):
    """Step for leaf node tied to a specific single implementation"""

<<<<<<< HEAD
    def __init__(
        self,
        step_name: str,
        name: str = None,
        input_slots: List[InputSlot] = [],
        output_slots: List[OutputSlot] = [],
    ) -> None:
        self.name = name if name else step_name
        self.step_name = step_name
        self.input_slots = {slot.name: slot for slot in input_slots}
        self.output_slots = {slot.name: slot for slot in output_slots}
        self.parent_step = None
        self._config = None

    def validate_step(
        self, step_config: LayeredConfigTree, input_data_config: LayeredConfigTree
    ) -> Dict[str, List[str]]:
        """Return error strings if the step configuration is incorrect."""
        errors = {}
        metadata = load_yaml(paths.IMPLEMENTATION_METADATA)
        if not "implementation" in step_config:
            errors[f"step {self.name}"] = [
                "The step configuration does not contain an 'implementation' key."
            ]
        elif not "name" in step_config["implementation"]:
            errors[f"step {self.name}"] = [
                "The implementation configuration does not contain a 'name' key."
            ]
        elif not step_config["implementation"]["name"] in metadata:
            errors[f"step {self.name}"] = [
                f"Implementation '{step_config['implementation']['name']}' is not supported. "
                f"Supported implementations are: {list(metadata.keys())}."
            ]
        return errors

    def set_step_config(self, parent_config: LayeredConfigTree) -> None:
        self._config = parent_config[self.name]

    def configure_step(
        self, step_config: LayeredConfigTree, input_data_config: LayeredConfigTree
    ) -> None:
        self.set_step_config(step_config)

    def get_implementation_graph(self) -> ImplementationGraph:
        implementation_graph = ImplementationGraph()
        """Return a single node with an implementation attribute."""
        implementation_config = self.config["implementation"]
        implementation_node_name = self.get_implementation_node_name()
        implementation = Implementation(
            step_name=self.step_name,
            implementation_config=implementation_config,
            input_slots=self.input_slots,
            output_slots=self.output_slots,
        )
        implementation_graph.add_node_from_impl(
            implementation_node_name,
            implementation=implementation,
        )
        return implementation_graph

    def get_implementation_edges(self, edge: Edge) -> list[Edge]:
        implementation_edges = []
        if edge.source_node == self.name:
            mappings = [
                mapping
                for mapping in self.implementation_slot_mappings()["output"]
                if mapping.parent_slot == edge.output_slot
            ]
            for mapping in mappings:
                imp_edge = mapping.propagate_edge(edge)
                implementation_edges.append(imp_edge)

        elif edge.target_node == self.name:
            mappings = [
                mapping
                for mapping in self.implementation_slot_mappings()["input"]
                if mapping.parent_slot == edge.input_slot
            ]
            for mapping in mappings:
                if (
                    "input_data_file" in self.config
                    and edge.source_node == "pipeline_graph_input_data"
                ):
                    edge.output_slot = self.config["input_data_file"]
                imp_edge = mapping.propagate_edge(edge)
                implementation_edges.append(imp_edge)
        else:
            raise ValueError(f"IOStep {self.name} not in edge {edge}")
        if not implementation_edges:
            raise ValueError(f"No edges found for IOStep {self.name} in edge {edge}")
        return implementation_edges

    def implementation_slot_mappings(self) -> Dict[str, List[SlotMapping]]:
        return {
            "input": [
                InputSlotMapping(slot, self.get_implementation_node_name(), slot)
                for slot in self.input_slots
            ],
            "output": [
                OutputSlotMapping(slot, self.get_implementation_node_name(), slot)
                for slot in self.output_slots
            ],
        }

=======
    def validate_step(
        self, step_config: LayeredConfigTree, input_data_config: LayeredConfigTree
    ) -> Dict[str, List[str]]:
        """Return error strings if the step configuration is incorrect."""
        errors = {}
        metadata = load_yaml(paths.IMPLEMENTATION_METADATA)
        if not "implementation" in step_config:
            errors[f"step {self.name}"] = [
                "The step configuration does not contain an 'implementation' key."
            ]
        elif not "name" in step_config["implementation"]:
            errors[f"step {self.name}"] = [
                "The implementation configuration does not contain a 'name' key."
            ]
        elif not step_config["implementation"]["name"] in metadata:
            errors[f"step {self.name}"] = [
                f"Implementation '{step_config['implementation']['name']}' is not supported. "
                f"Supported implementations are: {list(metadata.keys())}."
            ]
        return errors

    def update_implementation_graph(self, graph: nx.MultiDiGraph) -> None:
        """Return a single node with an implementation attribute."""
        implementation_node_name = self.get_implementation_node_name()
        implementation = Implementation(
            step_name=self.step_name,
            implementation_config=self.config["implementation"],
        )
        graph.add_node(
            implementation_node_name,
            implementation=implementation,
        )
        self.update_edges(graph)
        graph.remove_node(self.name)

    def update_edges(self, graph: nx.MultiDiGraph) -> None:
        """Add edges to/from the implementation node to replace the edges from the current step"""
        implementation_node_name = self.get_implementation_node_name()
        for _source, sink, edge_attrs in graph.out_edges(self.name, data=True):
            graph.add_edge(
                implementation_node_name,
                sink,
                input_slot=edge_attrs["input_slot"],
                output_slot=edge_attrs["output_slot"],
            )

        for source, _sink, edge_attrs in graph.in_edges(self.name, data=True):
            graph.add_edge(
                source,
                implementation_node_name,
                input_slot=edge_attrs["input_slot"],
                output_slot=edge_attrs["output_slot"],
            )

>>>>>>> 68ad882e
    def get_implementation_node_name(self) -> str:
        """Resolve a sensible unique node name for the implementation graph.
        This method compares the step node names with the step names through the step hierarchy and
        uses the full suffix of step names starting from wherever the two first differ. For example,
        loop steps may have multiple loops with the same implementation and step, e.g. "step_3" and "step_3_python_pandas".
        If we have node names step_3_loop_1 step_3_python_pandas the resulting implementation node name
        will be step_3_loop_1_step_3_python_pandas. If all the node names and step names match, we have not
        introduced any step degeneracies with e.g. loops or multiples, and we can simply use the implementation
        name."""
        step = self
        node_names = []
        step_names = []
        while step:
            node_names.append(step.name)
            step_names.append(step.step_name)
            step = step.parent_step

        implementation_names = []
        step_names.reverse()
        node_names.reverse()
        for i, (step_name, node_name) in enumerate(zip(step_names, node_names)):
            if step_name != node_name:
                implementation_names = node_names[i:]
                break
        implementation_names.append(self.config["implementation"]["name"])
        return "_".join(implementation_names)


class CompositeStep(Step):
    """Composite Steps are Steps that contain other Steps. They allow operations to be
    applied recursively on Steps or sequences of Steps."""

    def __init__(
        self,
        step_name: str,
        name: str = None,
        input_slots: List[InputSlot] = [],
        output_slots: List[OutputSlot] = [],
        nodes: List[Step] = [],
        edges: List[Edge] = [],
        slot_mappings: Dict[str, List[SlotMapping]] = {"input": [], "output": []},
    ) -> None:
        super().__init__(step_name, name, input_slots, output_slots)
        self.nodes = nodes
        for node in self.nodes:
            node.set_parent_step(self)
        self.edges = edges
        self.step_graph = self._get_step_graph(nodes, edges)
        self.slot_mappings = slot_mappings

    def validate_step(
        self, step_config: LayeredConfigTree, input_data_config: LayeredConfigTree
    ) -> Dict[str, List[str]]:
        """Validate each step in the subgraph in turn. Also return errors for any extra steps."""
        errors = {}
        for node in self.step_graph.nodes:
            step = self.step_graph.nodes[node]["step"]
            if isinstance(step, IOStep):
                continue
            if step.name not in step_config:
                step_errors = {f"step {step.name}": [f"The step is not configured."]}
            else:
                step_errors = step.validate_step(step_config[step.name], input_data_config)
            if step_errors:
                errors.update(step_errors)
        extra_steps = set(step_config.keys()) - set(self.step_graph.nodes)
        for extra_step in extra_steps:
            errors[f"step {extra_step}"] = [f"{extra_step} is not a valid step."]
        return errors

<<<<<<< HEAD
    def set_step_config(self, parent_config: LayeredConfigTree) -> None:
        self._config = parent_config[self.name]
=======
    def configure_step(self, step_config: LayeredConfigTree) -> None:
        self.set_step_config(step_config)
        for node in self.graph.nodes:
            step = self.graph.nodes[node]["step"]
            step.configure_step(self.config)

    def update_implementation_graph(self, graph: nx.MultiDiGraph) -> None:
        """Call update_implementation_graph on each subgraph node and update the graph."""
        graph.update(self.graph)
        self.remap_slots(graph)
        for node in self.graph.nodes:
            step = self.graph.nodes[node]["step"]
            sub_config = self.config if isinstance(step, IOStep) else self.config[step.name]
            step.update_implementation_graph(graph)
        graph.remove_node(self.name)

    def remap_slots(self, graph: nx.MultiDiGraph) -> None:
        """Update edges to reflect mapping between parent and child nodes for input and output slots."""
        for input_mapping in self.slot_mappings["input"]:
            parent_slot = input_mapping.parent_slot
            child_node = input_mapping.child_node
            child_slot = input_mapping.child_slot
            parent_edge = [
                (_source, _sink, edge_attrs)
                for (_source, _sink, edge_attrs) in graph.in_edges(self.name, data=True)
                if edge_attrs.get("input_slot").name == parent_slot
            ]
            if not parent_edge:
                raise ValueError(f"Edge not found for {self.name} input slot {parent_slot}")
            if len(parent_edge) > 1:
                raise ValueError(
                    f"Multiple edges found for {self.name} input slot {parent_slot}"
                )
            source, _sink, edge_attrs = parent_edge[0]
            graph.add_edge(
                source,
                child_node,
                input_slot=graph.nodes[child_node]["step"].input_slots[child_slot],
                output_slot=edge_attrs["output_slot"],
            )
>>>>>>> 68ad882e

    def configure_step(
        self, step_config: LayeredConfigTree, input_data_config: LayeredConfigTree
    ) -> None:
        self.set_step_config(step_config)
        for node in self.step_graph.nodes:
            step = self.step_graph.nodes[node]["step"]
            step.configure_step(self.config, input_data_config)

    def get_implementation_graph(self) -> ImplementationGraph:
        """Call get_implementation_graph on each subgraph node and update the graph."""
        implementation_graph = ImplementationGraph()
        self.update_nodes(implementation_graph)
        self.update_edges(implementation_graph)
        return implementation_graph

    def update_nodes(self, implementation_graph: ImplementationGraph) -> None:
        for node in self.step_graph.nodes:
            step = self.step_graph.nodes[node]["step"]
            implementation_graph.update(step.get_implementation_graph())

    def update_edges(self, implementation_graph: ImplementationGraph) -> None:
        for source, target, edge_attrs in self.step_graph.edges(data=True):
            all_edges = []
            edge = Edge.from_graph_edge(source, target, edge_attrs)
            parent_source_step = self.step_graph.nodes[source]["step"]
            parent_target_step = self.step_graph.nodes[target]["step"]

            source_edges = parent_source_step.get_implementation_edges(edge)
            for source_edge in source_edges:
                for target_edge in parent_target_step.get_implementation_edges(source_edge):
                    all_edges.append(target_edge)

            for edge in all_edges:
                implementation_graph.add_edge_from_data(edge)

    def get_implementation_edges(self, edge: Edge) -> List[Edge]:
        implementation_edges = []
        if edge.source_node == self.name:
            mappings = [
                mapping
                for mapping in self.slot_mappings["output"]
                if mapping.parent_slot == edge.output_slot
            ]
            for mapping in mappings:
                new_edge = mapping.propagate_edge(edge)
                new_step = self.step_graph.nodes[mapping.child_node]["step"]
                imp_edges = new_step.get_implementation_edges(new_edge)
                implementation_edges.extend(imp_edges)

        elif edge.target_node == self.name:
            mappings = [
                mapping
                for mapping in self.slot_mappings["input"]
                if mapping.parent_slot == edge.input_slot
            ]
            for mapping in mappings:
                new_edge = mapping.propagate_edge(edge)
                new_step = self.step_graph.nodes[mapping.child_node]["step"]
                imp_edges = new_step.get_implementation_edges(new_edge)
                implementation_edges.extend(imp_edges)
        else:
            raise ValueError(f" {self.name} not in edge {edge}")
        if not implementation_edges:
            raise ValueError(f"No edges found for {self.name} in edge {edge}")
        return implementation_edges

    def _get_step_graph(self, nodes: List[Step], edges: List[Edge]) -> StepGraph:
        """Create a StepGraph from the nodes and edges the step was initialized with."""
        step_graph = StepGraph()
        for step in nodes:
            step_graph.add_node_from_step(step)
        for edge in edges:
            step_graph.add_edge_from_data(edge)
        return step_graph

    def _create_graph(self, nodes: List[Step], edges: List[Edge]) -> nx.MultiDiGraph:
        """Create a MultiDiGraph from the nodes and edges the step was initialized with."""
        graph = nx.MultiDiGraph()
        for step in nodes:
            graph.add_node(
                step.name,
                step=step,
            )
        for edge in edges:
            graph.add_edge(
                edge.source_node,
                edge.target_node,
                input_slot=graph.nodes[edge.target_node]["step"].input_slots[edge.input_slot],
                output_slot=graph.nodes[edge.source_node]["step"].output_slots[
                    edge.output_slot
                ],
            )

        return graph


class HierarchicalStep(CompositeStep, BasicStep):
    """A HierarchicalStep can be a single implementation or several 'substeps'. This requires
    a "substeps" key in the step configuration. If no substeps key is present, it will be treated as
    a single implemented step."""

    @property
    def config_key(self):
        return "substeps"

    def validate_step(
        self, step_config: LayeredConfigTree, input_data_config: LayeredConfigTree
    ) -> Dict[str, List[str]]:
        if not self.config_key in step_config:
            return BasicStep.validate_step(self, step_config, input_data_config)
        sub_config = step_config[self.config_key]
        return CompositeStep.validate_step(self, sub_config, input_data_config)

    def set_step_config(self, parent_config: LayeredConfigTree) -> None:
        step_config = parent_config[self.name]
        self._config = (
            step_config
            if not self.config_key in step_config
            else step_config[self.config_key]
        )

<<<<<<< HEAD
    def configure_step(
        self, step_config: LayeredConfigTree, input_data_config: LayeredConfigTree
    ) -> None:
        self.set_step_config(step_config)
        if len(self.config) > 1:
            CompositeStep.configure_step(self, step_config, input_data_config)
        else:
            BasicStep.configure_step(self, step_config, input_data_config)

    def get_implementation_graph(self) -> ImplementationGraph:
        if len(self.config) > 1:
            return CompositeStep.get_implementation_graph(self)
        return BasicStep.get_implementation_graph(self)

    def get_implementation_edges(self, edge: Edge) -> list[Edge]:
        if len(self.config) > 1:
            return CompositeStep.get_implementation_edges(self, edge)
        return BasicStep.get_implementation_edges(self, edge)
=======
    def configure_step(self, step_config: LayeredConfigTree) -> None:
        self.set_step_config(step_config)
        if len(self.config) > 1:
            CompositeStep.configure_step(self, step_config)
        else:
            BasicStep.configure_step(self, step_config)

    def update_implementation_graph(self, graph: nx.MultiDiGraph) -> None:
        if len(self.config) == 1:
            BasicStep.update_implementation_graph(self, graph)
        else:
            CompositeStep.update_implementation_graph(self, graph)
>>>>>>> 68ad882e


class LoopStep(CompositeStep, BasicStep):
    """A LoopStep allows a user to loop a single step or a sequence of steps a user-configured number of times."""

    def __init__(
        self,
        step_name: str,
        name: str = None,
        input_slots: List[InputSlot] = [],
        output_slots: List[OutputSlot] = [],
        template_step: Step = None,
        self_edges: List[Edge] = [],
    ) -> None:
        super(CompositeStep, self).__init__(step_name, name, input_slots, output_slots)
        if not template_step or template_step.name != step_name:
            raise NotImplementedError(
                f"LoopStep {self.name} must be initialized with a single node with the same name."
            )
        self.template_step = template_step
        self.template_step.set_parent_step(self)
        for edge in self_edges:
            if not edge.source_node == edge.target_node == step_name:
                raise NotImplementedError(
                    f"LoopStep {self.name} must be initialized with only self-loops as edges"
                )
        self.self_edges = self_edges

    @property
    def config_key(self):
        return "iterate"

    @property
    def num_repeats(self):
        return len(self.config)

    def validate_step(
        self, step_config: LayeredConfigTree, input_data_config: LayeredConfigTree
    ) -> Dict[str, List[str]]:
        if not self.config_key in step_config:
            return BasicStep.validate_step(self, step_config, input_data_config)

        sub_config = step_config[self.config_key]

        if not isinstance(sub_config, list):
            return {
                f"step {self.name}": [
                    "Loops must be formatted as a sequence in the pipeline configuration."
                ]
            }

        if len(sub_config) == 0:
            return {f"step {self.name}": ["No loops configured under iterate key."]}

        errors = defaultdict(dict)
        for i, loop in enumerate(sub_config):
            loop_errors = self.template_step.validate_step(loop, input_data_config)
            if loop_errors:
                errors[f"step {self.name}"][f"loop {i+1}"] = loop_errors
        return errors

    def set_step_config(self, parent_config: LayeredConfigTree) -> None:
        step_config = parent_config[self.name]
        if not self.config_key in step_config:
            self._config = step_config
        else:
<<<<<<< HEAD
            self._config = self._get_expanded_config(step_config[self.config_key])

    def configure_step(
        self, step_config: LayeredConfigTree, input_data_config: LayeredConfigTree
    ) -> None:
        self.set_step_config(step_config)
        if self.num_repeats > 1:
            self.step_graph = self._get_step_graph()
            self.slot_mappings = self._get_slot_mappings()
            CompositeStep.configure_step(self, step_config, input_data_config)
        else:
            BasicStep.configure_step(self, step_config, input_data_config)

    def get_implementation_graph(self) -> ImplementationGraph:
        if self.num_repeats > 1:
            return CompositeStep.get_implementation_graph(self)
        return BasicStep.get_implementation_graph(self)

    def get_implementation_edges(self, edge: Edge) -> list[Edge]:
        if self.num_repeats > 1:
            return CompositeStep.get_implementation_edges(self, edge)
        return BasicStep.get_implementation_edges(self, edge)

    def _get_step_graph(self) -> StepGraph:
=======
            self._config = self._get_loop_config(step_config[self.config_key])

    def configure_step(self, step_config: LayeredConfigTree) -> None:
        self.set_step_config(step_config)
        if self.num_repeats > 1:
            self.graph = self._create_looped_graph()
            self.slot_mappings = self._get_loop_slot_mappings()
            CompositeStep.configure_step(self, step_config)
        else:
            BasicStep.configure_step(self, step_config)

    def update_implementation_graph(self, graph: nx.MultiDiGraph) -> None:
        if self.num_repeats > 1:
            CompositeStep.update_implementation_graph(self, graph)
        else:
            BasicStep.update_implementation_graph(self, graph)

    def _create_looped_graph(self) -> nx.MultiDiGraph:
>>>>>>> 68ad882e
        """Make N copies of the iterated graph and chain them together according
        to the self edges."""
        graph = StepGraph()
        nodes = []
        edges = []

        for i in range(self.num_repeats):
            self.template_step.parent_step = None
            updated_step = copy.deepcopy(self.template_step)
            updated_step.set_parent_step(self)
            updated_step.name = f"{self.name}_loop_{i+1}"
            nodes.append(updated_step)
            if i > 0:
                for self_edge in self.self_edges:
                    source_node = f"{self.name}_loop_{i}"
                    target_node = f"{self.name}_loop_{i+1}"
                    edge = Edge(
                        source_node=source_node,
                        target_node=target_node,
                        input_slot=self_edge.input_slot,
                        output_slot=self_edge.output_slot,
                    )
                    edges.append(edge)

        for node in nodes:
            graph.add_node_from_step(node)
        for edge in edges:
            graph.add_edge_from_data(edge)
        return graph

<<<<<<< HEAD
    def _get_slot_mappings(self) -> dict:
=======
    def _get_loop_slot_mappings(self) -> nx.MultiDiGraph:
>>>>>>> 68ad882e
        """Get the appropriate slot mappings based on the number of loops
        and the non-self-edge input and output slots."""
        input_mappings = []
        self_edge_input_slots = {edge.input_slot for edge in self.self_edges}
        external_input_slots = self.input_slots.keys() - self_edge_input_slots
        for input_slot in self_edge_input_slots:
            input_mappings.append(
                InputSlotMapping(input_slot, f"{self.name}_loop_1", input_slot)
            )
        for input_slot in external_input_slots:
            input_mappings.extend(
                [
<<<<<<< HEAD
                    InputSlotMapping(input_slot, f"{self.name}_loop_{n+1}", input_slot)
=======
                    SlotMapping(
                        "input", self.name, input_slot, f"{self.name}_loop_{n+1}", input_slot
                    )
>>>>>>> 68ad882e
                    for n in range(self.num_repeats)
                ]
            )
        output_mappings = [
<<<<<<< HEAD
            OutputSlotMapping(slot, f"{self.name}_loop_{self.num_repeats}", slot)
=======
            SlotMapping(
                "output", self.name, slot, f"{self.name}_loop_{self.num_repeats}", slot
            )
>>>>>>> 68ad882e
            for slot in self.output_slots
        ]
        return {"input": input_mappings, "output": output_mappings}

    def _get_expanded_config(
        self, step_config: LayeredConfigTree
    ) -> Dict[str, LayeredConfigTree]:
        """Get the dictionary for the looped graph based on the sequence
        of sub-yamls."""
        expanded_config = {}
        for i, sub_config in enumerate(step_config):
            expanded_config[f"{self.name}_loop_{i+1}"] = sub_config
        return LayeredConfigTree(expanded_config)


class ParallelStep(CompositeStep, BasicStep):
    """A ParallelStep allows a user to run a sequence of steps in parallel."""

    def __init__(
        self,
        step_name: str,
        name: str = None,
        input_slots: List[InputSlot] = [],
        output_slots: List[OutputSlot] = [],
        template_step: Step = None,
    ) -> None:
        super(CompositeStep, self).__init__(step_name, name, input_slots, output_slots)
        if not template_step or template_step.name != step_name:
            raise NotImplementedError(
                f"ParallelStep {self.name} must be initialized with a single node with the same name."
            )
        self.template_step = template_step
        self.template_step.set_parent_step(self)

    @property
    def config_key(self):
        return "parallel"

    @property
    def num_repeats(self):
        return len(self.config)

    def validate_step(
        self, step_config: LayeredConfigTree, input_data_config: LayeredConfigTree
    ) -> Dict[str, List[str]]:
        if not self.config_key in step_config:
            return BasicStep.validate_step(self, step_config, input_data_config)

        sub_config = step_config[self.config_key]

        if not isinstance(sub_config, list):
            return {
                f"step {self.name}": [
                    "Parallel instances must be formatted as a sequence in the pipeline configuration."
                ]
            }

        if len(sub_config) == 0:
            return {
                f"step {self.name}": [
                    "No parallel instances configured under 'parallel' key."
                ]
            }

        errors = defaultdict(dict)
        for i, parallel_config in enumerate(sub_config):
            parallel_errors = {}
            input_data_file = parallel_config.get("input_data_file")
            if input_data_file and not input_data_file in input_data_config:
                parallel_errors["Input Data Key"] = [
                    f"Input data file '{input_data_file}' not found in input data configuration."
                ]
            parallel_errors.update(
                self.template_step.validate_step(parallel_config, input_data_config)
            )
            if parallel_errors:
                errors[f"step {self.name}"][f"parallel_split_{i+1}"] = parallel_errors
        return errors

    def set_step_config(self, parent_config: LayeredConfigTree) -> None:
        step_config = parent_config[self.name]
        if not self.config_key in step_config:
            self._config = step_config
        else:
<<<<<<< HEAD
            self._config = self._get_expanded_config(step_config[self.config_key])

    def configure_step(
        self, step_config: LayeredConfigTree, input_data_config: LayeredConfigTree
    ) -> None:
        self.set_step_config(step_config)
        if self.num_repeats > 1:
            self.step_graph = self._get_step_graph()
            self.slot_mappings = self._get_slot_mappings()
            CompositeStep.configure_step(self, step_config, input_data_config)
        else:
            BasicStep.configure_step(self, step_config, input_data_config)

    def get_implementation_graph(self) -> ImplementationGraph:
        if self.num_repeats > 1:
            return CompositeStep.get_implementation_graph(self)
        return BasicStep.get_implementation_graph(self)

    def get_implementation_edges(self, edge: Edge) -> list[Edge]:
        if self.num_repeats > 1:
            return CompositeStep.get_implementation_edges(self, edge)
        return BasicStep.get_implementation_edges(self, edge)

    def _get_step_graph(self) -> StepGraph:
=======
            self._config = self._get_parallel_config(step_config[self.config_key])

    def configure_step(self, step_config: LayeredConfigTree) -> None:
        self.set_step_config(step_config)
        if self.num_repeats > 1:
            self.graph = self._create_parallel_graph()
            self.slot_mappings = self._get_parallel_slot_mappings()
            CompositeStep.configure_step(self, step_config)
        else:
            BasicStep.configure_step(self, step_config)

    def update_implementation_graph(self, graph: nx.MultiDiGraph) -> None:
        if self.num_repeats > 1:
            CompositeStep.update_implementation_graph(self, graph)
        else:
            BasicStep.update_implementation_graph(self, graph)

    def _create_parallel_graph(self) -> nx.MultiDiGraph:
>>>>>>> 68ad882e
        """Make N copies of the template step that are independent and contain the same edges as the
        current step"""
        graph = StepGraph()

        for i in range(self.num_repeats):
            self.template_step.parent_step = None
            updated_step = copy.deepcopy(self.template_step)
            updated_step.set_parent_step(self)
            updated_step.name = f"{self.name}_parallel_split_{i+1}"
            graph.add_node_from_step(updated_step)
        return graph

<<<<<<< HEAD
    def _get_slot_mappings(self) -> Dict[str, List[SlotMapping]]:
        """Get the appropriate slot mappings based on the number of parallel copies
        and the existing input and output slots."""
        input_mappings = [
            InputSlotMapping(slot, f"{self.name}_parallel_split_{n+1}", slot)
=======
    def _get_parallel_slot_mappings(self) -> nx.MultiDiGraph:
        """Get the appropriate slot mappings based on the number of parallel copies
        and the existing input and output slots."""
        input_mappings = [
            SlotMapping("input", self.name, slot, f"{self.name}_parallel_split_{n+1}", slot)
>>>>>>> 68ad882e
            for n in range(self.num_repeats)
            for slot in self.input_slots
        ]
        output_mappings = [
<<<<<<< HEAD
            OutputSlotMapping(slot, f"{self.name}_parallel_split_{n+1}", slot)
=======
            SlotMapping("output", self.name, slot, f"{self.name}_parallel_split_{n+1}", slot)
>>>>>>> 68ad882e
            for n in range(self.num_repeats)
            for slot in self.output_slots
        ]
        return {"input": input_mappings, "output": output_mappings}

    def _get_expanded_config(
        self, step_config: LayeredConfigTree
    ) -> Dict[str, LayeredConfigTree]:
        """Get the dictionary for the parallel graph based on the sequence
        of sub-yamls."""
<<<<<<< HEAD
        expanded_step_config = {}
        for i, sub_config in enumerate(step_config):
            expanded_step_config[f"{self.name}_parallel_split_{i+1}"] = sub_config
        return LayeredConfigTree(expanded_step_config)
=======
        parallel_step_config = {}
        for i, config in enumerate(step_config):
            parallel_step_config[f"{self.name}_parallel_split_{i+1}"] = config
        return LayeredConfigTree(parallel_step_config)

    def remap_slots(self, graph: nx.MultiDiGraph) -> None:
        super().remap_slots(graph)
        for step_name, config in self.config.items():
            if "input_data_file" in config:
                for edge_idx in graph["pipeline_graph_input_data"][step_name]:
                    graph["pipeline_graph_input_data"][step_name][edge_idx][
                        "output_slot"
                    ] = OutputSlot(name=config["input_data_file"])
>>>>>>> 68ad882e
<|MERGE_RESOLUTION|>--- conflicted
+++ resolved
@@ -48,58 +48,39 @@
         if self._config is None:
             raise ValueError(f"Step {self.name}'s config was invoked before being set")
         return self._config
-<<<<<<< HEAD
 
     @abstractmethod
     def validate_step(
         self, step_config: LayeredConfigTree, input_data_config: LayeredConfigTree
     ) -> Dict[str, List[str]]:
         """Validate the step against the pipeline configuration."""
-        pass
-
-    @abstractmethod
-    def set_step_config(self, parent_config: LayeredConfigTree) -> None:
-        pass
-
-    @abstractmethod
-    def configure_step(
-        self, step_config: LayeredConfigTree, input_data_config: LayeredConfigTree
-    ) -> None:
-        """Configure the step against the pipeline configuration and input data."""
         pass
 
     @abstractmethod
     def get_implementation_graph(self) -> ImplementationGraph:
         """Resolve the graph composed of Steps into a graph composed of Implementations."""
         pass
-=======
-
-    def set_step_config(self, parent_config: LayeredConfigTree) -> None:
-        self._config = parent_config[self.name]
->>>>>>> 68ad882e
+
 
     @abstractmethod
     def get_implementation_edges(self, edge: Edge) -> List[Edge]:
         """Propagate edges of StepGraph to ImplementationGraph."""
         pass
 
-<<<<<<< HEAD
-    def set_parent_step(self, step) -> None:
-        self.parent_step = step
-
-=======
     @abstractmethod
     def update_implementation_graph(self, graph: nx.MultiDiGraph) -> None:
         """Resolve the graph composed of Steps into a graph composed of Implementations."""
         pass
 
-    def set_parent_step(self, step):
+    def set_parent_step(self, step) -> None:
         self.parent_step = step
 
-    def configure_step(self, step_config: LayeredConfigTree) -> None:
+    def set_step_config(self, parent_config: LayeredConfigTree) -> None:
+        self._config = parent_config[self.name]
+        
+    def configure_step(self, step_config: LayeredConfigTree, input_data_config: LayeredConfigTree) -> None:
         self.set_step_config(step_config)
 
->>>>>>> 68ad882e
 
 class IOStep(Step):
     """"""
@@ -112,15 +93,6 @@
         self, step_config: LayeredConfigTree, input_data_config: LayeredConfigTree
     ) -> Dict[str, List[str]]:
         return {}
-
-    def set_step_config(self, parent_config: LayeredConfigTree):
-        self._config = parent_config
-
-<<<<<<< HEAD
-    def configure_step(
-        self, step_config: LayeredConfigTree, input_data_config: LayeredConfigTree
-    ) -> None:
-        self.set_step_config(step_config)
 
     def get_implementation_graph(self) -> ImplementationGraph:
         """Add a single node to the graph based on step name."""
@@ -181,37 +153,11 @@
         self.set_step_config(step_config)
         for input_data_key in input_data_config:
             self.output_slots[input_data_key] = OutputSlot(name=input_data_key)
-=======
-    def update_implementation_graph(self, graph: nx.MultiDiGraph) -> None:
-        """Add a single node to the graph based on step name."""
-        graph.add_node(self.pipeline_graph_node_name)
-        self.update_edges(graph)
-        graph.remove_node(self.name)
-
-    def update_edges(self, graph: nx.MultiDiGraph) -> None:
-        """Add edges to/from self to replace the edges from the current step"""
-        for _, sink, edge_attrs in graph.out_edges(self.name, data=True):
-            graph.add_edge(
-                self.pipeline_graph_node_name,
-                sink,
-                input_slot=edge_attrs["input_slot"],
-                output_slot=edge_attrs["output_slot"],
-            )
-
-        for source, _, edge_attrs in graph.in_edges(self.name, data=True):
-            graph.add_edge(
-                source,
-                self.pipeline_graph_node_name,
-                input_slot=edge_attrs["input_slot"],
-                output_slot=edge_attrs["output_slot"],
-            )
->>>>>>> 68ad882e
 
 
 class BasicStep(Step):
     """Step for leaf node tied to a specific single implementation"""
 
-<<<<<<< HEAD
     def __init__(
         self,
         step_name: str,
@@ -246,14 +192,6 @@
                 f"Supported implementations are: {list(metadata.keys())}."
             ]
         return errors
-
-    def set_step_config(self, parent_config: LayeredConfigTree) -> None:
-        self._config = parent_config[self.name]
-
-    def configure_step(
-        self, step_config: LayeredConfigTree, input_data_config: LayeredConfigTree
-    ) -> None:
-        self.set_step_config(step_config)
 
     def get_implementation_graph(self) -> ImplementationGraph:
         implementation_graph = ImplementationGraph()
@@ -316,62 +254,6 @@
             ],
         }
 
-=======
-    def validate_step(
-        self, step_config: LayeredConfigTree, input_data_config: LayeredConfigTree
-    ) -> Dict[str, List[str]]:
-        """Return error strings if the step configuration is incorrect."""
-        errors = {}
-        metadata = load_yaml(paths.IMPLEMENTATION_METADATA)
-        if not "implementation" in step_config:
-            errors[f"step {self.name}"] = [
-                "The step configuration does not contain an 'implementation' key."
-            ]
-        elif not "name" in step_config["implementation"]:
-            errors[f"step {self.name}"] = [
-                "The implementation configuration does not contain a 'name' key."
-            ]
-        elif not step_config["implementation"]["name"] in metadata:
-            errors[f"step {self.name}"] = [
-                f"Implementation '{step_config['implementation']['name']}' is not supported. "
-                f"Supported implementations are: {list(metadata.keys())}."
-            ]
-        return errors
-
-    def update_implementation_graph(self, graph: nx.MultiDiGraph) -> None:
-        """Return a single node with an implementation attribute."""
-        implementation_node_name = self.get_implementation_node_name()
-        implementation = Implementation(
-            step_name=self.step_name,
-            implementation_config=self.config["implementation"],
-        )
-        graph.add_node(
-            implementation_node_name,
-            implementation=implementation,
-        )
-        self.update_edges(graph)
-        graph.remove_node(self.name)
-
-    def update_edges(self, graph: nx.MultiDiGraph) -> None:
-        """Add edges to/from the implementation node to replace the edges from the current step"""
-        implementation_node_name = self.get_implementation_node_name()
-        for _source, sink, edge_attrs in graph.out_edges(self.name, data=True):
-            graph.add_edge(
-                implementation_node_name,
-                sink,
-                input_slot=edge_attrs["input_slot"],
-                output_slot=edge_attrs["output_slot"],
-            )
-
-        for source, _sink, edge_attrs in graph.in_edges(self.name, data=True):
-            graph.add_edge(
-                source,
-                implementation_node_name,
-                input_slot=edge_attrs["input_slot"],
-                output_slot=edge_attrs["output_slot"],
-            )
-
->>>>>>> 68ad882e
     def get_implementation_node_name(self) -> str:
         """Resolve a sensible unique node name for the implementation graph.
         This method compares the step node names with the step names through the step hierarchy and
@@ -442,52 +324,6 @@
             errors[f"step {extra_step}"] = [f"{extra_step} is not a valid step."]
         return errors
 
-<<<<<<< HEAD
-    def set_step_config(self, parent_config: LayeredConfigTree) -> None:
-        self._config = parent_config[self.name]
-=======
-    def configure_step(self, step_config: LayeredConfigTree) -> None:
-        self.set_step_config(step_config)
-        for node in self.graph.nodes:
-            step = self.graph.nodes[node]["step"]
-            step.configure_step(self.config)
-
-    def update_implementation_graph(self, graph: nx.MultiDiGraph) -> None:
-        """Call update_implementation_graph on each subgraph node and update the graph."""
-        graph.update(self.graph)
-        self.remap_slots(graph)
-        for node in self.graph.nodes:
-            step = self.graph.nodes[node]["step"]
-            sub_config = self.config if isinstance(step, IOStep) else self.config[step.name]
-            step.update_implementation_graph(graph)
-        graph.remove_node(self.name)
-
-    def remap_slots(self, graph: nx.MultiDiGraph) -> None:
-        """Update edges to reflect mapping between parent and child nodes for input and output slots."""
-        for input_mapping in self.slot_mappings["input"]:
-            parent_slot = input_mapping.parent_slot
-            child_node = input_mapping.child_node
-            child_slot = input_mapping.child_slot
-            parent_edge = [
-                (_source, _sink, edge_attrs)
-                for (_source, _sink, edge_attrs) in graph.in_edges(self.name, data=True)
-                if edge_attrs.get("input_slot").name == parent_slot
-            ]
-            if not parent_edge:
-                raise ValueError(f"Edge not found for {self.name} input slot {parent_slot}")
-            if len(parent_edge) > 1:
-                raise ValueError(
-                    f"Multiple edges found for {self.name} input slot {parent_slot}"
-                )
-            source, _sink, edge_attrs = parent_edge[0]
-            graph.add_edge(
-                source,
-                child_node,
-                input_slot=graph.nodes[child_node]["step"].input_slots[child_slot],
-                output_slot=edge_attrs["output_slot"],
-            )
->>>>>>> 68ad882e
-
     def configure_step(
         self, step_config: LayeredConfigTree, input_data_config: LayeredConfigTree
     ) -> None:
@@ -609,7 +445,6 @@
             else step_config[self.config_key]
         )
 
-<<<<<<< HEAD
     def configure_step(
         self, step_config: LayeredConfigTree, input_data_config: LayeredConfigTree
     ) -> None:
@@ -628,20 +463,6 @@
         if len(self.config) > 1:
             return CompositeStep.get_implementation_edges(self, edge)
         return BasicStep.get_implementation_edges(self, edge)
-=======
-    def configure_step(self, step_config: LayeredConfigTree) -> None:
-        self.set_step_config(step_config)
-        if len(self.config) > 1:
-            CompositeStep.configure_step(self, step_config)
-        else:
-            BasicStep.configure_step(self, step_config)
-
-    def update_implementation_graph(self, graph: nx.MultiDiGraph) -> None:
-        if len(self.config) == 1:
-            BasicStep.update_implementation_graph(self, graph)
-        else:
-            CompositeStep.update_implementation_graph(self, graph)
->>>>>>> 68ad882e
 
 
 class LoopStep(CompositeStep, BasicStep):
@@ -708,7 +529,6 @@
         if not self.config_key in step_config:
             self._config = step_config
         else:
-<<<<<<< HEAD
             self._config = self._get_expanded_config(step_config[self.config_key])
 
     def configure_step(
@@ -733,26 +553,6 @@
         return BasicStep.get_implementation_edges(self, edge)
 
     def _get_step_graph(self) -> StepGraph:
-=======
-            self._config = self._get_loop_config(step_config[self.config_key])
-
-    def configure_step(self, step_config: LayeredConfigTree) -> None:
-        self.set_step_config(step_config)
-        if self.num_repeats > 1:
-            self.graph = self._create_looped_graph()
-            self.slot_mappings = self._get_loop_slot_mappings()
-            CompositeStep.configure_step(self, step_config)
-        else:
-            BasicStep.configure_step(self, step_config)
-
-    def update_implementation_graph(self, graph: nx.MultiDiGraph) -> None:
-        if self.num_repeats > 1:
-            CompositeStep.update_implementation_graph(self, graph)
-        else:
-            BasicStep.update_implementation_graph(self, graph)
-
-    def _create_looped_graph(self) -> nx.MultiDiGraph:
->>>>>>> 68ad882e
         """Make N copies of the iterated graph and chain them together according
         to the self edges."""
         graph = StepGraph()
@@ -783,11 +583,7 @@
             graph.add_edge_from_data(edge)
         return graph
 
-<<<<<<< HEAD
     def _get_slot_mappings(self) -> dict:
-=======
-    def _get_loop_slot_mappings(self) -> nx.MultiDiGraph:
->>>>>>> 68ad882e
         """Get the appropriate slot mappings based on the number of loops
         and the non-self-edge input and output slots."""
         input_mappings = []
@@ -800,24 +596,12 @@
         for input_slot in external_input_slots:
             input_mappings.extend(
                 [
-<<<<<<< HEAD
                     InputSlotMapping(input_slot, f"{self.name}_loop_{n+1}", input_slot)
-=======
-                    SlotMapping(
-                        "input", self.name, input_slot, f"{self.name}_loop_{n+1}", input_slot
-                    )
->>>>>>> 68ad882e
                     for n in range(self.num_repeats)
                 ]
             )
         output_mappings = [
-<<<<<<< HEAD
             OutputSlotMapping(slot, f"{self.name}_loop_{self.num_repeats}", slot)
-=======
-            SlotMapping(
-                "output", self.name, slot, f"{self.name}_loop_{self.num_repeats}", slot
-            )
->>>>>>> 68ad882e
             for slot in self.output_slots
         ]
         return {"input": input_mappings, "output": output_mappings}
@@ -902,7 +686,6 @@
         if not self.config_key in step_config:
             self._config = step_config
         else:
-<<<<<<< HEAD
             self._config = self._get_expanded_config(step_config[self.config_key])
 
     def configure_step(
@@ -927,26 +710,6 @@
         return BasicStep.get_implementation_edges(self, edge)
 
     def _get_step_graph(self) -> StepGraph:
-=======
-            self._config = self._get_parallel_config(step_config[self.config_key])
-
-    def configure_step(self, step_config: LayeredConfigTree) -> None:
-        self.set_step_config(step_config)
-        if self.num_repeats > 1:
-            self.graph = self._create_parallel_graph()
-            self.slot_mappings = self._get_parallel_slot_mappings()
-            CompositeStep.configure_step(self, step_config)
-        else:
-            BasicStep.configure_step(self, step_config)
-
-    def update_implementation_graph(self, graph: nx.MultiDiGraph) -> None:
-        if self.num_repeats > 1:
-            CompositeStep.update_implementation_graph(self, graph)
-        else:
-            BasicStep.update_implementation_graph(self, graph)
-
-    def _create_parallel_graph(self) -> nx.MultiDiGraph:
->>>>>>> 68ad882e
         """Make N copies of the template step that are independent and contain the same edges as the
         current step"""
         graph = StepGraph()
@@ -959,28 +722,16 @@
             graph.add_node_from_step(updated_step)
         return graph
 
-<<<<<<< HEAD
     def _get_slot_mappings(self) -> Dict[str, List[SlotMapping]]:
         """Get the appropriate slot mappings based on the number of parallel copies
         and the existing input and output slots."""
         input_mappings = [
             InputSlotMapping(slot, f"{self.name}_parallel_split_{n+1}", slot)
-=======
-    def _get_parallel_slot_mappings(self) -> nx.MultiDiGraph:
-        """Get the appropriate slot mappings based on the number of parallel copies
-        and the existing input and output slots."""
-        input_mappings = [
-            SlotMapping("input", self.name, slot, f"{self.name}_parallel_split_{n+1}", slot)
->>>>>>> 68ad882e
             for n in range(self.num_repeats)
             for slot in self.input_slots
         ]
         output_mappings = [
-<<<<<<< HEAD
             OutputSlotMapping(slot, f"{self.name}_parallel_split_{n+1}", slot)
-=======
-            SlotMapping("output", self.name, slot, f"{self.name}_parallel_split_{n+1}", slot)
->>>>>>> 68ad882e
             for n in range(self.num_repeats)
             for slot in self.output_slots
         ]
@@ -991,23 +742,7 @@
     ) -> Dict[str, LayeredConfigTree]:
         """Get the dictionary for the parallel graph based on the sequence
         of sub-yamls."""
-<<<<<<< HEAD
         expanded_step_config = {}
         for i, sub_config in enumerate(step_config):
             expanded_step_config[f"{self.name}_parallel_split_{i+1}"] = sub_config
-        return LayeredConfigTree(expanded_step_config)
-=======
-        parallel_step_config = {}
-        for i, config in enumerate(step_config):
-            parallel_step_config[f"{self.name}_parallel_split_{i+1}"] = config
-        return LayeredConfigTree(parallel_step_config)
-
-    def remap_slots(self, graph: nx.MultiDiGraph) -> None:
-        super().remap_slots(graph)
-        for step_name, config in self.config.items():
-            if "input_data_file" in config:
-                for edge_idx in graph["pipeline_graph_input_data"][step_name]:
-                    graph["pipeline_graph_input_data"][step_name][edge_idx][
-                        "output_slot"
-                    ] = OutputSlot(name=config["input_data_file"])
->>>>>>> 68ad882e
+        return LayeredConfigTree(expanded_step_config)