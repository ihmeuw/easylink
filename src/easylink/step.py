import copy
from abc import ABC, abstractmethod
from typing import Dict, List

import networkx as nx
from layered_config_tree import LayeredConfigTree

from easylink.graph_components import Edge, InputSlot, OutputSlot, SlotMapping
from easylink.implementation import Implementation
from easylink.utilities import paths
from easylink.utilities.data_utils import load_yaml


class Step(ABC):
    """Steps contain information about the purpose of the interoperable elements of
    the sequence called a *Pipeline* and how those elements relate to one another.
    In turn, steps are implemented by Implementations, such that each step may have
    several implementations but each implementation must have exactly one step.
    In a sense, steps contain metadata about the implementations to which they relate.
    """

    def __init__(
        self,
        step_name: str,
        name: str = None,
        input_slots: List[InputSlot] = [],
        output_slots: List[OutputSlot] = [],
    ) -> None:
        self.name = name if name else step_name
        self.step_name = step_name
        self.input_slots = {slot.name: slot for slot in input_slots}
        self.output_slots = {slot.name: slot for slot in output_slots}

    @abstractmethod
    def update_implementation_graph(
        self, graph: nx.MultiDiGraph, step_config: LayeredConfigTree
    ) -> None:
        """Resolve the graph composed of Steps into a graph composed of Implementations."""
        pass

    @abstractmethod
    def validate_step(self, step_config: LayeredConfigTree) -> Dict[str, List[str]]:
        """Validate the step against the pipeline configuration."""
        pass


class IOStep(Step):
    """"""

    @property
    def pipeline_graph_node_name(self):
        return "pipeline_graph_" + self.name

    def update_implementation_graph(
        self, graph: nx.MultiDiGraph, step_config: LayeredConfigTree
    ) -> None:
        """Add a single node to the graph based on step name."""
        graph.add_node(self.pipeline_graph_node_name)
        self.update_edges(graph, step_config)
        graph.remove_node(self.name)

    def update_edges(self, graph: nx.MultiDiGraph, step_config: LayeredConfigTree) -> None:
        """Add edges to/from self to replace the edges from the current step"""
        for _, sink, edge_attrs in graph.out_edges(self.name, data=True):
            graph.add_edge(
                self.pipeline_graph_node_name,
                sink,
                input_slot=edge_attrs["input_slot"],
                output_slot=edge_attrs["output_slot"],
            )

        for source, _, edge_attrs in graph.in_edges(self.name, data=True):
            graph.add_edge(
                source,
                self.pipeline_graph_node_name,
                input_slot=edge_attrs["input_slot"],
                output_slot=edge_attrs["output_slot"],
            )

    def validate_step(self, step_config: LayeredConfigTree) -> Dict[str, List[str]]:
        return {}


class BasicStep(Step):
    """Step for leaf node tied to a specific single implementation"""

    def update_implementation_graph(
        self, graph: nx.MultiDiGraph, step_config: LayeredConfigTree
    ) -> None:
        """Return a single node with an implementation attribute."""
<<<<<<< HEAD
        implementation_name = step_config["implementation"]["name"]
        implementation_config = step_config["implementation"]["configuration"]
        implementation_node_name = (
            implementation_name
            if self.name == self.step_name
            else f"{self.name}_{implementation_name}"
        )
        implementation = Implementation(
            name=implementation_name,
            step_name=self.step_name,
            environment_variables=implementation_config.to_dict(),
        )
        graph.add_node(
            implementation_node_name,
=======
        implementation = Implementation(
            step_name=self.name,
            implementation_config=step_config["implementation"],
        )
        graph.add_node(
            step_config["implementation"]["name"],
>>>>>>> 610588a7
            implementation=implementation,
        )
        self.update_edges(graph, step_config)
        graph.remove_node(self.name)

    def update_edges(self, graph: nx.MultiDiGraph, step_config: LayeredConfigTree) -> None:
        """Add edges to/from the implementation node to replace the edges from the current step"""
        implementation_name = step_config["implementation"]["name"]
        implementation_node_name = (
            implementation_name
            if self.name == self.step_name
            else f"{self.name}_{implementation_name}"
        )
        for _source, sink, edge_attrs in graph.out_edges(self.name, data=True):
            graph.add_edge(
                implementation_node_name,
                sink,
                input_slot=edge_attrs["input_slot"],
                output_slot=edge_attrs["output_slot"],
            )

        for source, _sink, edge_attrs in graph.in_edges(self.name, data=True):
            graph.add_edge(
                source,
                implementation_node_name,
                input_slot=edge_attrs["input_slot"],
                output_slot=edge_attrs["output_slot"],
            )

    def validate_step(self, step_config: LayeredConfigTree) -> Dict[str, List[str]]:
        """Return error strings if the step configuration is incorrect."""
        errors = {}
        metadata = load_yaml(paths.IMPLEMENTATION_METADATA)
        if not "implementation" in step_config:
            errors[f"step {self.name}"] = [
                "The step configuration does not contain an 'implementation' key."
            ]
        elif not "name" in step_config["implementation"]:
            errors[f"step {self.name}"] = [
                "The implementation configuration does not contain a 'name' key."
            ]
        elif not step_config["implementation"]["name"] in metadata:
            errors[f"step {self.name}"] = [
                f"Implementation '{step_config['implementation']['name']}' is not supported. "
                f"Supported implementations are: {list(metadata.keys())}."
            ]
        return errors


class CompositeStep(Step):
    """Composite Steps are Steps that contain other Steps. They allow operations to be
    applied recursively on Steps or sequences of Steps."""

    def __init__(
        self,
        step_name: str,
        name: str = None,
        input_slots: List[InputSlot] = [],
        output_slots: List[OutputSlot] = [],
        nodes: List[Step] = [],
        edges: List[Edge] = [],
        slot_mappings: Dict[str, List[SlotMapping]] = {"input": [], "output": []},
    ) -> None:
        super().__init__(step_name, name, input_slots, output_slots)
        self.nodes = nodes
        self.edges = edges
        self.graph = self._create_graph(nodes, edges)
        self.slot_mappings = slot_mappings

    def _create_graph(self, nodes: List[Step], edges: List[Edge]) -> nx.MultiDiGraph:
        """Create a MultiDiGraph from the nodes and edges the step was initialized with."""
        graph = nx.MultiDiGraph()
        for step in nodes:
            graph.add_node(
                step.name,
                step=step,
            )
        for edge in edges:
            graph.add_edge(
                edge.in_node,
                edge.out_node,
                input_slot=graph.nodes[edge.out_node]["step"].input_slots[edge.input_slot],
                output_slot=graph.nodes[edge.in_node]["step"].output_slots[edge.output_slot],
            )

        return graph

    def update_implementation_graph(
        self, graph: nx.MultiDiGraph, step_config: LayeredConfigTree
    ) -> None:
        """Call update_implementation_graph on each subgraph node and update the graph."""
        graph.update(self.graph)
        self.remap_slots(graph, step_config)
        for node in self.graph.nodes:
            step = self.graph.nodes[node]["step"]
            sub_config = step_config if isinstance(step, IOStep) else step_config[step.name]
            step.update_implementation_graph(graph, sub_config)
        graph.remove_node(self.name)

    def validate_step(self, step_config: LayeredConfigTree) -> Dict[str, List[str]]:
        """Validate each step in the subgraph in turn. Also return errors for any extra steps."""
        errors = {}
        for node in self.graph.nodes:
            step = self.graph.nodes[node]["step"]
            if isinstance(step, IOStep):
                continue
            if step.name not in step_config:
                step_errors = {f"step {step.name}": [f"The step is not configured."]}
            else:
                step_errors = step.validate_step(step_config[step.name])
            if step_errors:
                errors.update(step_errors)
        extra_steps = set(step_config.keys()) - set(self.graph.nodes)
        for extra_step in extra_steps:
            errors[f"step {extra_step}"] = [f"{extra_step} is not a valid step."]
        return errors

    def remap_slots(self, graph: nx.MultiDiGraph, step_config: LayeredConfigTree) -> None:
        """Update edges to reflect mapping between parent and child nodes for input and output slots."""
        for input_mapping in self.slot_mappings["input"]:
            parent_slot = input_mapping.parent_slot
            child_node = input_mapping.child_node
            child_slot = input_mapping.child_slot
            parent_edge = [
                (_source, _sink, edge_attrs)
                for (_source, _sink, edge_attrs) in graph.in_edges(self.name, data=True)
                if edge_attrs.get("input_slot").name == parent_slot
            ]
            if not parent_edge:
                raise ValueError(f"Edge not found for {self.name} input slot {parent_slot}")
            if len(parent_edge) > 1:
                raise ValueError(
                    f"Multiple edges found for {self.name} input slot {parent_slot}"
                )
            source, _sink, edge_attrs = parent_edge[0]
            graph.add_edge(
                source,
                child_node,
                input_slot=graph.nodes[child_node]["step"].input_slots[child_slot],
                output_slot=edge_attrs["output_slot"],
            )

        for output_mapping in self.slot_mappings["output"]:
            parent_slot = output_mapping.parent_slot
            child_node = output_mapping.child_node
            child_slot = output_mapping.child_slot
            parent_edges = [
                (_source, _sink, edge_attrs)
                for (_source, _sink, edge_attrs) in graph.out_edges(self.name, data=True)
                if edge_attrs.get("output_slot").name == parent_slot
            ]
            for _source, sink, edge_attrs in parent_edges:
                graph.add_edge(
                    child_node,
                    sink,
                    input_slot=edge_attrs["input_slot"],
                    output_slot=graph.nodes[child_node]["step"].output_slots[child_slot],
                )


class HierarchicalStep(CompositeStep, BasicStep):
    """A HierarchicalStep can be a single implementation or several 'substeps'. This requires
    a "substeps" key in the step configuration. If no substeps key is present, it will be treated as
    a single implemented step."""

    @property
    def config_key(self):
        return "substeps"

    def update_implementation_graph(
        self, graph: nx.MultiDiGraph, step_config: LayeredConfigTree
    ) -> None:
        if not self.config_key in step_config:
            BasicStep.update_implementation_graph(self, graph, step_config)
        else:
            CompositeStep.update_implementation_graph(
                self, graph, step_config[self.config_key]
            )

    def validate_step(self, step_config: LayeredConfigTree) -> Dict[str, List[str]]:
        if not self.config_key in step_config:
            return BasicStep.validate_step(self, step_config)
        sub_config = step_config[self.config_key]
        return CompositeStep.validate_step(self, sub_config)


class LoopStep(CompositeStep, BasicStep):
    """A LoopStep allows a user to loop a single step a user-configured number of times."""

    # The first version of LoopStep relies on several (not-generalizable) assumptions
    # First, that LoopStep is initialized with only one node with the same name
    # as the LoopStep. It also assumes that there is only one input and output slot.
    # We use a self-loop to represent how one loop feeds into the next.

    def __init__(
        self,
        step_name: str,
        name: str = None,
        input_slots: List[InputSlot] = [],
        output_slots: List[OutputSlot] = [],
        nodes: List[Step] = [],
        edges: List[Edge] = [],
        # slot_mappings: Dict[str, List[SlotMapping]] = {"input": [], "output": []},
    ) -> None:
        super(CompositeStep, self).__init__(step_name, name, input_slots, output_slots)
        # TODO [MIC-5135]: Make loopstep compatible with sequence of steps using step hierarchy (composite steps)
        if len(nodes) != 1 or nodes[0].name != step_name:
            raise NotImplementedError(
                f"LoopStep {self.name} must be initialized with a single node with the same name."
            )
        if not isinstance(nodes[0], BasicStep):
            raise NotImplementedError(
                f"LoopStep {self.name} can currently only loop a single implementation."
            )
        self.unlooped_node = nodes[0]
        for edge in edges:
            if not edge.in_node == edge.out_node == step_name:
                raise NotImplementedError(
                    f"LoopStep {self.name} must be initialized with only self-loops as edges"
                )
        self.edges = edges

    @property
    def config_key(self):
        return "iterate"

    def update_implementation_graph(
        self, graph: nx.MultiDiGraph, step_config: LayeredConfigTree
    ) -> None:
        if not self.config_key in step_config:
            BasicStep.update_implementation_graph(self, graph, step_config)
        else:
            sub_config = step_config[self.config_key]
            num_loops = len(sub_config)
            self.graph = self._create_looped_graph(num_loops)
            self.slot_mappings = self.get_loop_slot_mappings(num_loops)
            loop_config = self.get_loop_config(sub_config)
            CompositeStep.update_implementation_graph(self, graph, loop_config)

    def validate_step(self, step_config: LayeredConfigTree) -> Dict[str, List[str]]:
        if not self.config_key in step_config:
            return BasicStep.validate_step(self, step_config)

        sub_config = step_config[self.config_key]

        if not isinstance(sub_config, list):
            return {
                f"step {self.name}": [
                    "Loops must be formatted as a sequence in the pipeline configuration."
                ]
            }

        if len(sub_config) == 0:
            return {f"step {self.name}": ["No loops configured under iterate key."]}

        errors = {}
        for i, loop in enumerate(sub_config):
            loop_errors = self.unlooped_node.validate_step({self.name: loop})
            if loop_errors:
                errors[f"step {self.name}"][f"loop {i+1}"] = loop_errors
        return errors

    def _create_looped_graph(self, num_loops: int) -> nx.MultiDiGraph:
        graph = nx.MultiDiGraph()

        for i in range(num_loops):
            updated_step = copy.deepcopy(self.unlooped_node)
            updated_step.name = f"{self.name}_loop_{i+1}"
            graph.add_node(updated_step.name, step=updated_step)
            if i > 0:
                for edge in self.edges:
                    source = f"{self.name}_loop_{i}"
                    sink = f"{self.name}_loop_{i+1}"
                    input_slot = graph.nodes[sink]["step"].input_slots[edge.input_slot]
                    output_slot = graph.nodes[source]["step"].output_slots[edge.output_slot]
                    graph.add_edge(
                        source,
                        sink,
                        input_slot=input_slot,
                        output_slot=output_slot,
                    )
        return graph

    def get_loop_slot_mappings(self, num_loops: int) -> nx.MultiDiGraph:
        input_mappings = [
            SlotMapping("input", self.name, slot, f"{self.name}_loop_1", slot)
            for slot in self.input_slots
        ]
        output_mappings = [
            SlotMapping("output", self.name, slot, f"{self.name}_loop_{num_loops}", slot)
            for slot in self.output_slots
        ]
        return {"input": input_mappings, "output": output_mappings}

    def get_loop_config(
        self, iterate_config: LayeredConfigTree
    ) -> Dict[str, LayeredConfigTree]:
        loop_config = {}
        for i, loop in enumerate(iterate_config):
            loop_config[f"{self.name}_loop_{i+1}"] = loop
        return loop_config<|MERGE_RESOLUTION|>--- conflicted
+++ resolved
@@ -88,7 +88,6 @@
         self, graph: nx.MultiDiGraph, step_config: LayeredConfigTree
     ) -> None:
         """Return a single node with an implementation attribute."""
-<<<<<<< HEAD
         implementation_name = step_config["implementation"]["name"]
         implementation_config = step_config["implementation"]["configuration"]
         implementation_node_name = (
@@ -97,20 +96,11 @@
             else f"{self.name}_{implementation_name}"
         )
         implementation = Implementation(
-            name=implementation_name,
             step_name=self.step_name,
-            environment_variables=implementation_config.to_dict(),
+            implementation_config=implementation_config,
         )
         graph.add_node(
             implementation_node_name,
-=======
-        implementation = Implementation(
-            step_name=self.name,
-            implementation_config=step_config["implementation"],
-        )
-        graph.add_node(
-            step_config["implementation"]["name"],
->>>>>>> 610588a7
             implementation=implementation,
         )
         self.update_edges(graph, step_config)
