from collections import defaultdict
from pathlib import Path
from typing import Any, Dict, List, Optional, Union

from layered_config_tree import LayeredConfigTree

from easylink.pipeline_schema import PIPELINE_SCHEMAS, PipelineSchema
from easylink.utilities.data_utils import load_yaml
from easylink.utilities.general_utils import exit_with_validation_error

PIPELINE_ERRORS_KEY = "PIPELINE ERRORS"
INPUT_DATA_ERRORS_KEY = "INPUT DATA ERRORS"
ENVIRONMENT_ERRORS_KEY = "ENVIRONMENT ERRORS"

DEFAULT_ENVIRONMENT = {
    "environment": {
        "computing_environment": "local",
        "container_engine": "undefined",
        "implementation_resources": {
            "memory": 1,  # GB
            "cpus": 1,
            "time_limit": 1,  # hours
        },
    }
}
SPARK_DEFAULTS = {
    "workers": {
        "num_workers": 2,
        "cpus_per_node": 1,
        "mem_per_node": 1,  # GB
        "time_limit": 1,  # hours
    },
    "keep_alive": False,
}

# Allow some buffer so that slurm doesn't kill spark workers
SLURM_SPARK_MEM_BUFFER = 500


def load_params_from_specification(
    pipeline_specification: str, input_data: str, computing_environment: str, results_dir: str
) -> Dict[str, Any]:
    """Gather together the pipeline, input data, and computing environment specifications
    into a single dictionary for insertion into the Config object."""
    return {
        "pipeline": load_yaml(pipeline_specification),
        "input_data": _load_input_data_paths(input_data),
        "environment": _load_computing_environment(computing_environment),
        "results_dir": Path(results_dir),
    }


def _load_input_data_paths(
    input_data_specification_path: Union[str, Path]
) -> Dict[str, List[Path]]:
    """Create dictionary of input data paths from the input data yaml file."""
    input_data_paths = load_yaml(input_data_specification_path)
    if not isinstance(input_data_paths, dict):
        raise TypeError(
            "Input data should be submitted like 'key': path/to/file. "
            f"Input was: '{input_data_paths}'"
        )
    filepath_dict = {
        filename: Path(filepath).resolve() for filename, filepath in input_data_paths.items()
    }
    return filepath_dict


def _load_computing_environment(
    computing_environment_specification_path: Optional[str],
) -> Dict[Any, Any]:
    """Load the computing environment yaml file and return the contents as a dict."""
    if not computing_environment_specification_path:
        return {}  # handles empty environment.yaml
    elif not Path(computing_environment_specification_path).is_file():
        raise FileNotFoundError(
            "Computing environment is expected to be a path to an existing"
            f" yaml file. Input was: '{computing_environment_specification_path}'"
        )
    else:
        return load_yaml(computing_environment_specification_path)


class Config(LayeredConfigTree):
    """A container for configuration information where each value is exposed
    as an attribute. This class combines the pipeline, input data, and computing
    environment specifications into a single object. It is also responsible for
    validating these specifications.
    """

    def __init__(
        self,
        config_params: Dict[str, Any],
    ):
        super().__init__(layers=["initial_data", "default", "user_configured"])
        self.update(DEFAULT_ENVIRONMENT, layer="default")
        self.update(config_params, layer="user_configured")
        self.update({"environment": {"spark": SPARK_DEFAULTS}}, layer="default")
        if self.environment.computing_environment == "slurm":
            # Set slurm defaults to empty dict instead of None so that we don't get errors
            # In slurm resources property
            self.update({"environment": {"slurm": {}}}, layer="default")

        self.update({"schema": self._get_schema()}, layer="initial_data")
        self._validate()
        self.freeze()

    @property
    def computing_environment(self) -> Dict[str, Any]:
        """Generally either 'local' or 'slurm'."""
        return self.environment.computing_environment

    @property
    def slurm(self) -> Dict[str, Any]:
        """A dictionary of Slurm configuration settings."""
        if not self.environment.computing_environment == "slurm":
            return {}
        else:
            return self.environment.slurm.to_dict()

    @property
    def spark(self) -> Dict[str, Any]:
        """A dictionary of spark configuration settings."""
        return self.environment.spark.to_dict()

    @property
    def slurm_resources(self) -> Dict[str, str]:
        """Return the slurm resources as a flat dictionary in format required by snakemake."""
        if not self.computing_environment == "slurm":
            return {}
        raw_slurm_resources = {
            **self.slurm,
            **self.environment.implementation_resources.to_dict(),
        }
        return {
            "slurm_account": f"'{raw_slurm_resources.get('account')}'",
            "slurm_partition": f"'{raw_slurm_resources.get('partition')}'",
            "mem_mb": int(raw_slurm_resources.get("memory", 0) * 1024),
            "runtime": int(raw_slurm_resources.get("time_limit") * 60),
            "cpus_per_task": raw_slurm_resources.get("cpus"),
        }

    @property
    def spark_resources(self) -> Dict[str, Any]:
        """Return the spark resources as a flat dictionary in format rquired by snakemake."""
        spark_workers_raw = self.spark["workers"]
        spark_workers = {
            "num_workers": spark_workers_raw.get("num_workers"),
            "mem_mb": int(spark_workers_raw.get("mem_per_node", 0) * 1024),
            "slurm_mem_mb": int(
                spark_workers_raw.get("mem_per_node", 0) * 1024 + SLURM_SPARK_MEM_BUFFER
            ),
            "runtime": int(spark_workers_raw.get("time_limit") * 60),
            "cpus_per_task": spark_workers_raw.get("cpus_per_node"),
        }
        return {
            **self.slurm,
            **spark_workers,
            **{k: v for k, v in self.spark.items() if k != "workers"},
        }

    #################
    # Setup Methods #
    #################
<<<<<<< HEAD
    def update_implementation_configs(self, level: LayeredConfigTree):
        """Recursively add empty configuration dictionaries to each implementation configuration.
        'Level' should be set such that its keys are steps (which may have implementations).
        """
        for step in level.values():
            if "implementation" in step:
                step.implementation.update({"configuration": {}}, layer="default")

            elif "substeps" in step:
                self.update_implementation_configs(step.substeps)
            elif "iterate" in step:
                for idx, loop in enumerate(step.iterate):
                    loop = LayeredConfigTree(loop)
                    step.iterate[idx].update(loop)
                    if "implementation" in loop:
                        loop.implementation.update({"configuration": {}}, layer="default")
                    else:
                        self.update_implementation_configs(loop)

=======
>>>>>>> 610588a7
    def _get_schema(self) -> Optional[PipelineSchema]:
        """Validates the pipeline against supported schemas.

        NOTE: this acts as the pipeline configuration file's validation method since
        we can only find a matching schema if the file is valid.
        """
        errors = defaultdict(dict)
        # Try each schema until one is validated
        for schema in PIPELINE_SCHEMAS:
            logs = schema.validate_step(self.pipeline)
            if logs:
                errors[PIPELINE_ERRORS_KEY][schema.name] = logs
                pass  # try the next schema
            else:
                return schema
        # No schemas were validated
        exit_with_validation_error(dict(errors))

    def _validate(self) -> None:
        # TODO [MIC-4880]: refactor into validation object
        errors = {
            # NOTE: pipeline configuration validation happens in '_get_schema()'
            **self._validate_input_data(),
            **self._validate_environment(),
        }
        if errors:
            exit_with_validation_error(errors)

    def _validate_input_data(self) -> Dict[Any, Any]:
        errors = defaultdict(dict)
        input_data_errors = self.schema.validate_inputs(self.input_data.to_dict())
        if input_data_errors:
            errors[INPUT_DATA_ERRORS_KEY] = input_data_errors
        return errors

    def _validate_environment(self) -> Dict[Any, Any]:
        errors = defaultdict(dict)
        if not self.environment.container_engine in ["docker", "singularity", "undefined"]:
            errors[ENVIRONMENT_ERRORS_KEY]["container_engine"] = [
                f"The value '{self.environment.container_engine}' is not supported."
            ]

        if self.environment.computing_environment == "slurm" and not self.environment.slurm:
            errors[ENVIRONMENT_ERRORS_KEY]["slurm"] = [
                "The environment configuration file must include a 'slurm' key "
                "defining slurm resources if the computing_environment is 'slurm'."
            ]

        return errors<|MERGE_RESOLUTION|>--- conflicted
+++ resolved
@@ -162,28 +162,6 @@
     #################
     # Setup Methods #
     #################
-<<<<<<< HEAD
-    def update_implementation_configs(self, level: LayeredConfigTree):
-        """Recursively add empty configuration dictionaries to each implementation configuration.
-        'Level' should be set such that its keys are steps (which may have implementations).
-        """
-        for step in level.values():
-            if "implementation" in step:
-                step.implementation.update({"configuration": {}}, layer="default")
-
-            elif "substeps" in step:
-                self.update_implementation_configs(step.substeps)
-            elif "iterate" in step:
-                for idx, loop in enumerate(step.iterate):
-                    loop = LayeredConfigTree(loop)
-                    step.iterate[idx].update(loop)
-                    if "implementation" in loop:
-                        loop.implementation.update({"configuration": {}}, layer="default")
-                    else:
-                        self.update_implementation_configs(loop)
-
-=======
->>>>>>> 610588a7
     def _get_schema(self) -> Optional[PipelineSchema]:
         """Validates the pipeline against supported schemas.
 
