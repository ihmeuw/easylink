--- conflicted
+++ resolved
@@ -177,10 +177,6 @@
                 errors[PIPELINE_ERRORS_KEY][schema.name] = logs
                 pass  # try the next schema
             else:
-<<<<<<< HEAD
-                schema.configure_step(self.pipeline, self.input_data)
-=======
->>>>>>> 1794de82
                 return schema
         # No schemas were validated
         exit_with_validation_error(dict(errors))
