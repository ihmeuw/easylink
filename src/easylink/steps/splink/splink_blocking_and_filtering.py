--- conflicted
+++ resolved
@@ -22,11 +22,7 @@
 
 # Create the Splink linker in dedupe mode
 settings = SettingsCreator(
-<<<<<<< HEAD
     link_type="link_only" if link_only else "link_and_dedupe",
-=======
-    link_type="link_and_dedupe",
->>>>>>> 310ceaac
     blocking_rules_to_generate_predictions=blocking_rules,
     comparisons=[],
 )
@@ -114,16 +110,12 @@
 wrong_order_dataset = (
     blocked_pairs["Left Record Dataset"] > blocked_pairs["Right Record Dataset"]
 )
-<<<<<<< HEAD
 id_cols = [
     "Left Record Dataset",
     "Left Record ID",
     "Right Record Dataset",
     "Right Record ID",
 ]
-=======
-id_cols = ["Left Record Dataset", "Left Record ID", "Right Record Dataset", "Right Record ID"]
->>>>>>> 310ceaac
 switched_id_cols = [
     "Right Record Dataset",
     "Right Record ID",
@@ -165,7 +157,7 @@
     table_or_tables=records,
     blocking_rules=blocking_rules,
     db_api=db_api,
-    link_type="link_only",
+    link_type=link_type,
     unique_id_column_name="unique_id",
     source_dataset_column_name="Input Record Dataset",  # TBD change to dataset column when that's ready
 ).save(chart_path)